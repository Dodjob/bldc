--- conflicted
+++ resolved
@@ -32,14 +32,8 @@
 #include <math.h>
 #include <string.h>
 
-<<<<<<< HEAD
-#define SINCOS_MIN_AMPLITUDE        0.0         // sqrt(sin^2 + cos^2) has to be larger than this
-#define SINCOS_MAX_AMPLITUDE        1.15        // sqrt(sin^2 + cos^2) has to be smaller than this
-//TODO enable/disable norm check + configurable max/min from VESC_tool 
-=======
 #define SINCOS_MIN_AMPLITUDE        0.7         // sqrt(sin^2 + cos^2) has to be larger than this
 #define SINCOS_MAX_AMPLITUDE        1.3         // sqrt(sin^2 + cos^2) has to be smaller than this
->>>>>>> 1d4f33d4
 
 bool enc_sincos_init(ENCSINCOS_config_t *cfg) {
 	memset(&cfg->state, 0, sizeof(ENCSINCOS_state));
@@ -51,11 +45,6 @@
 }
 
 float enc_sincos_read_deg(ENCSINCOS_config_t *cfg) {
-<<<<<<< HEAD
-	float angle = 0.0;
-	float sin = (ENCODER_SIN_VOLTS - cfg->s_offset ) * cfg->s_gain ;
-	float cos = (ENCODER_COS_VOLTS - cfg->c_offset ) * cfg->c_gain ;
-=======
 	float sin = (ENCODER_SIN_VOLTS - cfg->s_offset) * cfg->s_gain;
 	float cos = (ENCODER_COS_VOLTS - cfg->c_offset) * cfg->c_gain;
 
@@ -63,29 +52,16 @@
 	UTILS_LP_FAST(cfg->state.cos_filter, cos, cfg->filter_constant);
 	sin = cfg->state.sin_filter;
 	cos = cfg->state.cos_filter;
->>>>>>> 1d4f33d4
-
 
 	float module = SQ(sin) + SQ(cos);
+
+	float timestep = timer_seconds_elapsed_since(cfg->state.last_update_time);
+	if (timestep > 1.0) {
+		timestep = 1.0;
+	}
+	cfg->state.last_update_time = timer_time_now();
+
 	if (module > SQ(SINCOS_MAX_AMPLITUDE) )	{
-<<<<<<< HEAD
-		angle = cfg->state.last_enc_angle;
-
-	} else {
-		if (module < SQ(SINCOS_MIN_AMPLITUDE)) {
-			angle = cfg->state.last_enc_angle;
-
-		} else {
-			float last_angle = cfg->state.last_enc_angle;
-			float new_angle = RAD2DEG_f(utils_fast_atan2(sin, cos));
-			angle = UTILS_LP_FAST(last_angle,new_angle,cfg->filter_constant);//cfg->filter_constant); //TODO debug and enable filtering
-		}
-	}
-	
-	cfg->state.last_enc_angle = angle;
-	
-	return angle;
-=======
 		// signals vector outside of the valid area. Increase error count and discard measurement
 		++cfg->state.signal_above_max_error_cnt;
 		UTILS_LP_FAST(cfg->state.signal_above_max_error_rate, 1.0, timestep);
@@ -99,5 +75,4 @@
 	}
 
 	return cfg->state.last_enc_angle;
->>>>>>> 1d4f33d4
 }