/*
	Copyright 2016 - 2017 Benjamin Vedder	benjamin@vedder.se

	This file is part of the VESC firmware.

	The VESC firmware is free software: you can redistribute it and/or modify
	it under the terms of the GNU General Public License as published by
	the Free Software Foundation, either version 3 of the License, or
	(at your option) any later version.

	The VESC firmware is distributed in the hope that it will be useful,
	but WITHOUT ANY WARRANTY; without even the implied warranty of
	MERCHANTABILITY or FITNESS FOR A PARTICULAR PURPOSE.  See the
	GNU General Public License for more details.

	You should have received a copy of the GNU General Public License
	along with this program.  If not, see <http://www.gnu.org/licenses/>.
 */

#include "app.h"

#include "ch.h"
#include "hal.h"
#include "stm32f4xx_conf.h"
#include "mc_interface.h"
#include "timeout.h"
#include "utils_math.h"
#include "utils_sys.h"
#include "comm_can.h"
#include "hw.h"
#include <math.h>

// Settings
#define MAX_CAN_AGE 0.1
#define MIN_MS_WITHOUT_POWER 500
#define FILTER_SAMPLES 5
#define RPM_FILTER_SAMPLES 8
#define TC_DIFF_MAX_PASS 60 // TODO: move to app_conf

#define CTRL_USES_BUTTON(ctrl_type) (                             \
	ctrl_type == ADC_CTRL_TYPE_CURRENT_REV_BUTTON ||              \
	ctrl_type == ADC_CTRL_TYPE_CURRENT_REV_BUTTON_BRAKE_ADC ||    \
	ctrl_type == ADC_CTRL_TYPE_CURRENT_REV_BUTTON_BRAKE_CENTER || \
	ctrl_type == ADC_CTRL_TYPE_CURRENT_NOREV_BRAKE_BUTTON ||      \
	ctrl_type == ADC_CTRL_TYPE_DUTY_REV_BUTTON ||                 \
	ctrl_type == ADC_CTRL_TYPE_PID_REV_BUTTON)

// Threads
static THD_FUNCTION(adc_thread, arg);
static THD_WORKING_AREA(adc_thread_wa, 512);

// Private variables
static volatile adc_config config;
static volatile float ms_without_power = 0.0;
static volatile float decoded_level = 0.0;
static volatile float read_voltage = 0.0;
static volatile float decoded_level2 = 0.0;
static volatile float read_voltage2 = 0.0;
static volatile float adc1_override = 0.0;
static volatile float adc2_override = 0.0;
static volatile bool use_rx_tx_as_buttons = false;
static volatile bool stop_now = true;
static volatile bool is_running = false;
static volatile int adc_detached = 0;
static volatile bool buttons_detached = false;
static volatile bool rev_override = false;
static volatile bool cc_override = false;

void app_adc_configure(adc_config *conf)
{
	if (!buttons_detached && (((conf->buttons >> 0) & 1) || CTRL_USES_BUTTON(conf->ctrl_type)))
	{
		if (use_rx_tx_as_buttons)
		{
			palSetPadMode(HW_UART_TX_PORT, HW_UART_TX_PIN, PAL_MODE_INPUT_PULLUP);
			palSetPadMode(HW_UART_RX_PORT, HW_UART_RX_PIN, PAL_MODE_INPUT_PULLUP);
		}
		else
		{
			palSetPadMode(HW_ICU_GPIO, HW_ICU_PIN, PAL_MODE_INPUT_PULLUP);
		}
	}

	config = *conf;
	ms_without_power = 0.0;
}

void app_adc_start(bool use_rx_tx)
{
#ifdef HW_ADC_EXT_GPIO
	palSetPadMode(HW_ADC_EXT_GPIO, HW_ADC_EXT_PIN, PAL_MODE_INPUT_ANALOG);
#endif
#ifdef HW_ADC_EXT2_GPIO
	palSetPadMode(HW_ADC_EXT2_GPIO, HW_ADC_EXT2_PIN, PAL_MODE_INPUT_ANALOG);
#endif

	if (buttons_detached)
	{
		use_rx_tx_as_buttons = false;
	}
	else
	{
		use_rx_tx_as_buttons = use_rx_tx;
	}

	stop_now = false;
	chThdCreateStatic(adc_thread_wa, sizeof(adc_thread_wa), NORMALPRIO, adc_thread, NULL);
}

void app_adc_stop(void)
{
	stop_now = true;
	while (is_running)
	{
		chThdSleepMilliseconds(1);
	}
}

float app_adc_get_decoded_level(void)
{
	return decoded_level;
}

float app_adc_get_voltage(void)
{
	return read_voltage;
}

float app_adc_get_decoded_level2(void)
{
	return decoded_level2;
}

float app_adc_get_voltage2(void)
{
	return read_voltage2;
}

void app_adc_detach_adc(int detach)
{
	adc_detached = detach;
	timeout_reset();
}

void app_adc_adc1_override(float val)
{
	val = utils_map(val, 0.0, 1.0, 0.0, 3.3);
	utils_truncate_number(&val, 0, 3.3);
	adc1_override = val;
	timeout_reset();
}

void app_adc_adc2_override(float val)
{
	val = utils_map(val, 0.0, 1.0, 0.0, 3.3);
	utils_truncate_number(&val, 0, 3.3);
	adc2_override = val;
	timeout_reset();
}

void app_adc_detach_buttons(bool state)
{
	buttons_detached = state;
	timeout_reset();
}

void app_adc_rev_override(bool state)
{
	rev_override = state;
	timeout_reset();
}

void app_adc_cc_override(bool state)
{
	cc_override = state;
	timeout_reset();
}

static THD_FUNCTION(adc_thread, arg)
{
	(void)arg;

	chRegSetThreadName("APP_ADC");
	is_running = true;

	for (;;)
	{
		// Sleep for a time according to the specified rate
		systime_t sleep_time = CH_CFG_ST_FREQUENCY / config.update_rate_hz;

		// At least one tick should be slept to not block the other threads
		if (sleep_time == 0)
		{
			sleep_time = 1;
		}
		chThdSleep(sleep_time);

		if (stop_now)
		{
			is_running = false;
			return;
		}

		// For safe start when fault codes occur
		if (mc_interface_get_fault() != FAULT_CODE_NONE && config.safe_start != SAFE_START_NO_FAULT)
		{
			ms_without_power = 0;
		}

		// Read the external ADC pin voltage
		float pwr = ADC_VOLTS(ADC_IND_EXT);

		// Override pwr value, when used from LISP
		if (adc_detached == 1 || adc_detached == 2)
		{
			if (!app_pas_is_running())
				pwr = adc1_override;
		}

		read_voltage = pwr;

		// Optionally apply a filter
		static float filter_val = 0.0;
		UTILS_LP_MOVING_AVG_APPROX(filter_val, pwr, FILTER_SAMPLES);

		if (config.use_filter)
		{
			pwr = filter_val;
		}

		// Map the read voltage
		switch (config.ctrl_type)
		{
		case ADC_CTRL_TYPE_CURRENT_REV_CENTER:
		case ADC_CTRL_TYPE_CURRENT_REV_BUTTON_BRAKE_CENTER:
		case ADC_CTRL_TYPE_CURRENT_NOREV_BRAKE_CENTER:
		case ADC_CTRL_TYPE_DUTY_REV_CENTER:
		case ADC_CTRL_TYPE_PID_REV_CENTER:
			// Mapping with respect to center voltage
			if (pwr < config.voltage_center)
			{
				pwr = utils_map(pwr, config.voltage_start,
								config.voltage_center, 0.0, 0.5);
			}
			else
			{
				pwr = utils_map(pwr, config.voltage_center,
								config.voltage_end, 0.5, 1.0);
			}
			break;

		default:
			// Linear mapping between the start and end voltage
			pwr = utils_map(pwr, config.voltage_start, config.voltage_end, 0.0, 1.0);
			break;
		}

		// Truncate the read voltage
		utils_truncate_number(&pwr, 0.0, 1.0);

		// Optionally invert the read voltage
		if (config.voltage_inverted)
		{
			pwr = 1.0 - pwr;
		}

		decoded_level = pwr;

		// Read the external ADC pin and convert the value to a voltage.
#ifdef ADC_IND_EXT2
		float brake = ADC_VOLTS(ADC_IND_EXT2);
#else
		float brake = 0.0;
#endif

#ifdef HW_HAS_BRAKE_OVERRIDE
		hw_brake_override(&brake);
#endif

		// Override brake value, when used from LISP
		if (adc_detached == 1 || adc_detached == 3)
		{
			brake = adc2_override;
		}

		read_voltage2 = brake;

		// Optionally apply a filter
		static float filter_val_2 = 0.0;
		UTILS_LP_MOVING_AVG_APPROX(filter_val_2, brake, FILTER_SAMPLES);

		if (config.use_filter)
		{
			brake = filter_val_2;
		}

		// Map and truncate the read voltage
		brake = utils_map(brake, config.voltage2_start, config.voltage2_end, 0.0, 1.0);
		utils_truncate_number(&brake, 0.0, 1.0);

		// Optionally invert the read voltage
		if (config.voltage2_inverted)
		{
			brake = 1.0 - brake;
		}

		decoded_level2 = brake;

		// Read the button pins
		bool cc_button = false;
		bool rev_button = false;
		if (use_rx_tx_as_buttons)
		{
			cc_button = !palReadPad(HW_UART_TX_PORT, HW_UART_TX_PIN);
			if ((config.buttons >> 1) & 1)
			{
				cc_button = !cc_button;
			}
			rev_button = !palReadPad(HW_UART_RX_PORT, HW_UART_RX_PIN);
			if ((config.buttons >> 2) & 1)
			{
				rev_button = !rev_button;
			}
		}
		else
		{
			// When only one button input is available, use it differently depending on the control mode
			if (config.ctrl_type == ADC_CTRL_TYPE_CURRENT_REV_BUTTON ||
				config.ctrl_type == ADC_CTRL_TYPE_CURRENT_REV_BUTTON_BRAKE_CENTER ||
				config.ctrl_type == ADC_CTRL_TYPE_CURRENT_NOREV_BRAKE_BUTTON ||
				config.ctrl_type == ADC_CTRL_TYPE_DUTY_REV_BUTTON ||
				config.ctrl_type == ADC_CTRL_TYPE_PID_REV_BUTTON)
			{
				rev_button = !palReadPad(HW_ICU_GPIO, HW_ICU_PIN);
				if ((config.buttons >> 2) & 1)
				{
					rev_button = !rev_button;
				}
			}
			else
			{
				cc_button = !palReadPad(HW_ICU_GPIO, HW_ICU_PIN);
				if ((config.buttons >> 1) & 1)
				{
					cc_button = !cc_button;
				}
			}
		}

		// Override button values, when used from LISP
		if (buttons_detached)
		{
			cc_button = cc_override;
			rev_button = rev_override;
			if ((config.buttons >> 1) & 1)
			{
				cc_button = !cc_button;
			}
			if ((config.buttons >> 2) & 1)
			{
				rev_button = !rev_button;
			}
		}

		if (!((config.buttons >> 0) & 1))
		{
			cc_button = false;
		}

		// All pins and buttons are still decoded for debugging, even
		// when output is disabled.
		if (app_is_output_disabled())
		{
			continue;
		}

<<<<<<< HEAD
		switch (config.ctrl_type)
		{
=======
		if (adc_detached && timeout_has_timeout()) {
			continue;
		}

		switch (config.ctrl_type) {
>>>>>>> 1fee16de
		case ADC_CTRL_TYPE_CURRENT_REV_CENTER:
		case ADC_CTRL_TYPE_CURRENT_REV_BUTTON_BRAKE_CENTER:
		case ADC_CTRL_TYPE_CURRENT_NOREV_BRAKE_CENTER:
		case ADC_CTRL_TYPE_DUTY_REV_CENTER:
		case ADC_CTRL_TYPE_PID_REV_CENTER:
			// Scale the voltage and set 0 at the center
			pwr *= 2.0;
			pwr -= 1.0;
			break;

		case ADC_CTRL_TYPE_CURRENT_NOREV_BRAKE_ADC:
		case ADC_CTRL_TYPE_CURRENT_REV_BUTTON_BRAKE_ADC:
			pwr -= brake;
			break;

		case ADC_CTRL_TYPE_CURRENT_REV_BUTTON:
		case ADC_CTRL_TYPE_CURRENT_NOREV_BRAKE_BUTTON:
		case ADC_CTRL_TYPE_DUTY_REV_BUTTON:
		case ADC_CTRL_TYPE_PID_REV_BUTTON:
			// Invert the voltage if the button is pressed
			if (rev_button)
			{
				pwr = -pwr;
			}
			break;

		default:
			break;
		}

		// Apply deadband
		utils_deadband(&pwr, config.hyst, 1.0);

		// Apply throttle curve
		pwr = utils_throttle_curve(pwr, config.throttle_exp, config.throttle_exp_brake, config.throttle_exp_mode);

		// Apply ramping
		static systime_t last_time = 0;
		static float pwr_ramp = 0.0;
		float ramp_time = fabsf(pwr) > fabsf(pwr_ramp) ? config.ramp_time_pos : config.ramp_time_neg;

		if (ramp_time > 0.01)
		{
			const float ramp_step = (float)ST2MS(chVTTimeElapsedSinceX(last_time)) / (ramp_time * 1000.0);
			utils_step_towards(&pwr_ramp, pwr, ramp_step);
			last_time = chVTGetSystemTimeX();
			pwr = pwr_ramp;
		}

		float current_rel = 0.0;
		bool current_mode = false;
		bool current_mode_brake = false;
		const volatile mc_configuration *mcconf = mc_interface_get_configuration();
		const float rpm_now = mc_interface_get_rpm();
		bool send_duty = false;

		// Use the filtered and mapped voltage for control according to the configuration.
		switch (config.ctrl_type)
		{
		case ADC_CTRL_TYPE_CURRENT:
		case ADC_CTRL_TYPE_CURRENT_REV_CENTER:
		case ADC_CTRL_TYPE_CURRENT_REV_BUTTON:
			current_mode = true;
			current_rel = pwr;

			if (fabsf(pwr) < 0.001)
			{
				ms_without_power += (1000.0 * (float)sleep_time) / (float)CH_CFG_ST_FREQUENCY;
			}
			break;

		case ADC_CTRL_TYPE_CURRENT_REV_BUTTON_BRAKE_CENTER:
		case ADC_CTRL_TYPE_CURRENT_NOREV_BRAKE_CENTER:
		case ADC_CTRL_TYPE_CURRENT_NOREV_BRAKE_BUTTON:
		case ADC_CTRL_TYPE_CURRENT_NOREV_BRAKE_ADC:
		case ADC_CTRL_TYPE_CURRENT_REV_BUTTON_BRAKE_ADC:
			current_mode = true;
			if (pwr >= 0.0)
			{
				// if pedal assist (PAS) thread is running, everything go through the app_pas
				if (app_pas_is_running())
				{
					decoded_level = pwr;
					current_rel = app_pas_get_current_target_rel();
				}
				else
					current_rel = pwr;
			}
			else
			{
				if (app_pas_is_running())
					decoded_level2 = pwr;
				else
				{
					current_rel = fabsf(pwr);
					current_mode_brake = true;
				}
			}

			if (pwr < 0.001)
			{
				ms_without_power += (1000.0 * (float)sleep_time) / (float)CH_CFG_ST_FREQUENCY;
			}

			if ((config.ctrl_type == ADC_CTRL_TYPE_CURRENT_REV_BUTTON_BRAKE_ADC ||
				 config.ctrl_type == ADC_CTRL_TYPE_CURRENT_REV_BUTTON_BRAKE_CENTER) &&
				rev_button)
			{
				current_rel = -current_rel;
			}
			break;

		case ADC_CTRL_TYPE_DUTY:
		case ADC_CTRL_TYPE_DUTY_REV_CENTER:
		case ADC_CTRL_TYPE_DUTY_REV_BUTTON:
			if (fabsf(pwr) < 0.001)
			{
				ms_without_power += (1000.0 * (float)sleep_time) / (float)CH_CFG_ST_FREQUENCY;
			}

			if (!(ms_without_power < MIN_MS_WITHOUT_POWER && config.safe_start))
			{
				mc_interface_set_duty(utils_map(pwr, -1.0, 1.0, -mcconf->l_max_duty, mcconf->l_max_duty));
				send_duty = true;
			}
			break;

		case ADC_CTRL_TYPE_PID:
		case ADC_CTRL_TYPE_PID_REV_CENTER:
		case ADC_CTRL_TYPE_PID_REV_BUTTON:
			if ((pwr >= 0.0 && rpm_now > 0.0) || (pwr < 0.0 && rpm_now < 0.0))
			{
				current_rel = pwr;
			}
			else
			{
				current_rel = pwr;
			}

			if (!(ms_without_power < MIN_MS_WITHOUT_POWER && config.safe_start))
			{
				float speed = 0.0;
				if (pwr >= 0.0)
				{
					speed = pwr * mcconf->l_max_erpm;
				}
				else
				{
					speed = pwr * fabsf(mcconf->l_min_erpm);
				}

				mc_interface_set_pid_speed(speed);
				send_duty = true;
			}

			if (fabsf(pwr) < 0.001)
			{
				ms_without_power += (1000.0 * (float)sleep_time) / (float)CH_CFG_ST_FREQUENCY;
			}
			break;

		default:
			continue;
		}

		bool range_ok = read_voltage >= config.voltage_min && read_voltage <= config.voltage_max;

		// If safe start is enabled and the output has not been zero for long enough
		if ((ms_without_power < MIN_MS_WITHOUT_POWER && config.safe_start) || !range_ok)
		{
			static int pulses_without_power_before = 0;
			if (ms_without_power == pulses_without_power_before)
			{
				ms_without_power = 0;
			}
			pulses_without_power_before = ms_without_power;
			mc_interface_set_brake_current(timeout_get_brake_current());

			if (config.multi_esc)
			{
				for (int i = 0; i < CAN_STATUS_MSGS_TO_STORE; i++)
				{
					can_status_msg *msg = comm_can_get_status_msg_index(i);

					if (msg->id >= 0 && UTILS_AGE_S(msg->rx_time) < MAX_CAN_AGE)
					{
						comm_can_set_current_brake(msg->id, timeout_get_brake_current());
					}
				}
			}

			continue;
		}

		// Reset timeout only when the ADC-app is not detached
		if (!adc_detached) {
			timeout_reset();
		}

		// If c is pressed and no throttle is used, maintain the current speed with PID control
		static bool was_pid = false;

		// Filter RPM to avoid glitches
		static float rpm_filtered = 0.0;
		UTILS_LP_MOVING_AVG_APPROX(rpm_filtered, mc_interface_get_rpm(), RPM_FILTER_SAMPLES);

		if (current_mode && cc_button && fabsf(pwr) < 0.001)
		{
			static float pid_rpm = 0.0;

			if (!was_pid)
			{
				was_pid = true;
				pid_rpm = rpm_filtered;
			}

			mc_interface_set_pid_speed(pid_rpm);

			// Send the same duty cycle to the other controllers
			if (config.multi_esc)
			{
				float current = mc_interface_get_tot_current_directional_filtered();

				for (int i = 0; i < CAN_STATUS_MSGS_TO_STORE; i++)
				{
					can_status_msg *msg = comm_can_get_status_msg_index(i);

					if (msg->id >= 0 && UTILS_AGE_S(msg->rx_time) < MAX_CAN_AGE)
					{
						comm_can_set_current(msg->id, current);
					}
				}
			}

			continue;
		}

		was_pid = false;

		// Find lowest RPM (for traction control)
		float rpm_local = mc_interface_get_rpm();
		float rpm_lowest = rpm_local;
		if (config.multi_esc)
		{
			for (int i = 0; i < CAN_STATUS_MSGS_TO_STORE; i++)
			{
				can_status_msg *msg = comm_can_get_status_msg_index(i);

				if (msg->id >= 0 && UTILS_AGE_S(msg->rx_time) < MAX_CAN_AGE)
				{
					float rpm_tmp = msg->rpm;

					if (fabsf(rpm_tmp) < fabsf(rpm_lowest))
					{
						rpm_lowest = rpm_tmp;
					}
				}
			}
		}

		// Optionally send the duty cycles to the other ESCs seen on the CAN-bus
		if (send_duty && config.multi_esc)
		{
			float duty = mc_interface_get_duty_cycle_now();

			for (int i = 0; i < CAN_STATUS_MSGS_TO_STORE; i++)
			{
				can_status_msg *msg = comm_can_get_status_msg_index(i);

				if (msg->id >= 0 && UTILS_AGE_S(msg->rx_time) < MAX_CAN_AGE)
				{
					comm_can_set_duty(msg->id, duty);
				}
			}
		}

		if (current_mode)
		{
			if (current_mode_brake)
			{
				mc_interface_set_brake_current_rel(current_rel);

				// Send brake command to all ESCs seen recently on the CAN bus
				if (config.multi_esc)
				{
					for (int i = 0; i < CAN_STATUS_MSGS_TO_STORE; i++)
					{
						can_status_msg *msg = comm_can_get_status_msg_index(i);

						if (msg->id >= 0 && UTILS_AGE_S(msg->rx_time) < MAX_CAN_AGE)
						{
							comm_can_set_current_brake_rel(msg->id, current_rel);
						}
					}
				}
			}
			else
			{
				float current_out = current_rel;
				bool is_reverse = false;
				if (current_out < 0.0)
				{
					is_reverse = true;
					current_out = -current_out;
					current_rel = -current_rel;
					rpm_local = -rpm_local;
					rpm_lowest = -rpm_lowest;
				}

				// Traction control
				if (config.multi_esc)
				{
					for (int i = 0; i < CAN_STATUS_MSGS_TO_STORE; i++)
					{
						can_status_msg *msg = comm_can_get_status_msg_index(i);

						if (msg->id >= 0 && UTILS_AGE_S(msg->rx_time) < MAX_CAN_AGE)
						{
							if (config.tc && config.tc_max_diff > 1.0)
							{
								float rpm_tmp = msg->rpm;
								if (is_reverse)
								{
									rpm_tmp = -rpm_tmp;
								}

								float diff = rpm_tmp - rpm_lowest;
								if (diff < TC_DIFF_MAX_PASS)
									diff = 0;
								if (diff > config.tc_max_diff)
									diff = config.tc_max_diff;
								current_out = utils_map(diff, 0.0, config.tc_max_diff, current_rel, 0.0);
							}

							if (is_reverse)
							{
								comm_can_set_current_rel(msg->id, -current_out);
							}
							else
							{
								comm_can_set_current_rel(msg->id, current_out);
							}
						}
					}

					if (config.tc)
					{
						float diff = rpm_local - rpm_lowest;
						if (diff < TC_DIFF_MAX_PASS)
							diff = 0;
						if (diff > config.tc_max_diff)
							diff = config.tc_max_diff;
						current_out = utils_map(diff, 0.0, config.tc_max_diff, current_rel, 0.0);
					}
				}

				if (is_reverse)
				{
					mc_interface_set_current_rel(-current_out);
				}
				else
				{
					mc_interface_set_current_rel(current_out);
				}
			}
		}
	}
}<|MERGE_RESOLUTION|>--- conflicted
+++ resolved
@@ -374,16 +374,11 @@
 			continue;
 		}
 
-<<<<<<< HEAD
-		switch (config.ctrl_type)
-		{
-=======
 		if (adc_detached && timeout_has_timeout()) {
 			continue;
 		}
 
 		switch (config.ctrl_type) {
->>>>>>> 1fee16de
 		case ADC_CTRL_TYPE_CURRENT_REV_CENTER:
 		case ADC_CTRL_TYPE_CURRENT_REV_BUTTON_BRAKE_CENTER:
 		case ADC_CTRL_TYPE_CURRENT_NOREV_BRAKE_CENTER:
