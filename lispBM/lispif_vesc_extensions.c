/*
	Copyright 2022 Benjamin Vedder	benjamin@vedder.se
	Copyright 2022 Joel Svensson    svenssonjoel@yahoo.se

	This file is part of the VESC firmware.

	The VESC firmware is free software: you can redistribute it and/or modify
	it under the terms of the GNU General Public License as published by
	the Free Software Foundation, either version 3 of the License, or
	(at your option) any later version.

	The VESC firmware is distributed in the hope that it will be useful,
	but WITHOUT ANY WARRANTY; without even the implied warranty of
	MERCHANTABILITY or FITNESS FOR A PARTICULAR PURPOSE.  See the
	GNU General Public License for more details.

	You should have received a copy of the GNU General Public License
	along with this program.  If not, see <http://www.gnu.org/licenses/>.
 */

#include "lispif.h"
#include "lispbm.h"
#include "extensions/array_extensions.h"
#include "extensions/math_extensions.h"
#include "extensions/string_extensions.h"
#include "lbm_constants.h"

#include "commands.h"
#include "mc_interface.h"
#include "timeout.h"
#include "servo_dec.h"
#include "servo_simple.h"
#include "encoder/encoder.h"
#include "comm_can.h"
#include "bms.h"
#include "utils_math.h"
#include "utils_sys.h"
#include "hw.h"
#include "mcpwm_foc.h"
#include "imu.h"
#include "mempools.h"
#include "app.h"
#include "spi_bb.h"
#include "i2c.h"
#include "confgenerator.h"
#include "worker.h"
#include "app.h"
#include "canard_driver.h"
#include "firmware_metadata.h"
#include "log.h"
#include "buffer.h"
#include "crc.h"

#include <math.h>
#include <ctype.h>
#include <stdarg.h>

typedef struct
{
	// BMS
	lbm_uint v_tot;
	lbm_uint v_charge;
	lbm_uint i_in;
	lbm_uint i_in_ic;
	lbm_uint ah_cnt;
	lbm_uint wh_cnt;
	lbm_uint cell_num;
	lbm_uint v_cell;
	lbm_uint bal_state;
	lbm_uint temp_adc_num;
	lbm_uint temps_adc;
	lbm_uint temp_ic;
	lbm_uint temp_hum;
	lbm_uint hum;
	lbm_uint temp_max_cell;
	lbm_uint soc;
	lbm_uint soh;
	lbm_uint can_id;
	lbm_uint ah_cnt_chg_total;
	lbm_uint wh_cnt_chg_total;
	lbm_uint ah_cnt_dis_total;
	lbm_uint wh_cnt_dis_total;
	lbm_uint msg_age;

	// GPIO
	lbm_uint pin_mode_out;
	lbm_uint pin_mode_od;
	lbm_uint pin_mode_od_pu;
	lbm_uint pin_mode_od_pd;
	lbm_uint pin_mode_in;
	lbm_uint pin_mode_in_pu;
	lbm_uint pin_mode_in_pd;
	lbm_uint pin_mode_analog;
	lbm_uint pin_rx;
	lbm_uint pin_tx;
	lbm_uint pin_swdio;
	lbm_uint pin_swclk;
	lbm_uint pin_hall1;
	lbm_uint pin_hall2;
	lbm_uint pin_hall3;
	lbm_uint pin_adc1;
	lbm_uint pin_adc2;
	lbm_uint pin_ppm;

	// Settings
	lbm_uint l_current_min;
	lbm_uint l_current_max;
	lbm_uint l_current_min_scale;
	lbm_uint l_current_max_scale;
	lbm_uint l_in_current_min;
	lbm_uint l_in_current_max;
	lbm_uint l_abs_current_max;
	lbm_uint l_min_erpm;
	lbm_uint l_max_erpm;
	lbm_uint l_erpm_start;
	lbm_uint l_min_vin;
	lbm_uint l_max_vin;
	lbm_uint l_min_duty;
	lbm_uint l_max_duty;
	lbm_uint l_watt_min;
	lbm_uint l_watt_max;
	lbm_uint l_battery_cut_start;
	lbm_uint l_battery_cut_end;
	lbm_uint l_temp_motor_start;
	lbm_uint l_temp_motor_end;
	lbm_uint l_temp_accel_dec;
	lbm_uint motor_type;
	lbm_uint foc_sensor_mode;
	lbm_uint foc_current_kp;
	lbm_uint foc_current_ki;
	lbm_uint foc_motor_l;
	lbm_uint foc_motor_ld_lq_diff;
	lbm_uint foc_motor_r;
	lbm_uint foc_motor_flux_linkage;
	lbm_uint foc_observer_gain;
	lbm_uint foc_hfi_voltage_start;
	lbm_uint foc_hfi_voltage_run;
	lbm_uint foc_hfi_voltage_max;
	lbm_uint foc_sl_erpm_hfi;
	lbm_uint foc_openloop_rpm;
	lbm_uint foc_openloop_rpm_low;
	lbm_uint foc_sl_openloop_time_lock;
	lbm_uint foc_sl_openloop_time_ramp;
	lbm_uint foc_sl_openloop_time;
	lbm_uint foc_temp_comp;
	lbm_uint foc_temp_comp_base_temp;
	lbm_uint m_invert_direction;
	lbm_uint m_out_aux_mode;
	lbm_uint m_ntc_motor_beta;
	lbm_uint si_motor_poles;
	lbm_uint min_speed;
	lbm_uint max_speed;
	lbm_uint controller_id;
	lbm_uint app_to_use;
	lbm_uint ppm_ctrl_type;
	lbm_uint ppm_pulse_start;
	lbm_uint ppm_pulse_end;
	lbm_uint ppm_pulse_center;
	lbm_uint ppm_ramp_time_pos;
	lbm_uint ppm_ramp_time_neg;
	lbm_uint adc_ctrl_type;
	lbm_uint pas_max_speed;
	lbm_uint pas_current_scaling;
	lbm_uint pas_pas_pid_kp;
	lbm_uint pas_pas_pid_ki;
	lbm_uint pas_pas_pid_kd;
	lbm_uint pas_use_adc;
	lbm_uint pas_has_regen;
	lbm_uint pas_brake_delay;
	lbm_uint pas_brake_voltage_trigger;
	lbm_uint pas_brake_voltage_inverted;
	lbm_uint pas_torque_linear_factor;
	lbm_uint pas_pedal_linear_factor;
	lbm_uint pas_pedal_torque_ratio;
	

	// Sysinfo
	lbm_uint hw_name;
	lbm_uint fw_ver;
	lbm_uint has_phase_filters;
	lbm_uint uuid;
	lbm_uint runtime;
	lbm_uint git_branch;
	lbm_uint git_hash;
	lbm_uint compiler;
	lbm_uint hw_type;

	// Statistics
	lbm_uint stat_speed_avg;
	lbm_uint stat_speed_max;
	lbm_uint stat_power_avg;
	lbm_uint stat_power_max;
	lbm_uint stat_current_avg;
	lbm_uint stat_current_max;
	lbm_uint stat_temp_mosfet_avg;
	lbm_uint stat_temp_mosfet_max;
	lbm_uint stat_temp_motor_avg;
	lbm_uint stat_temp_motor_max;
	lbm_uint stat_count_time;

	// Rates
	lbm_uint rate_100k;
	lbm_uint rate_200k;
	lbm_uint rate_400k;
	lbm_uint rate_700k;

	// Other
	lbm_uint half_duplex;
} vesc_syms;

static vesc_syms syms_vesc = {0};

static bool get_add_symbol(char *name, lbm_uint *id)
{
	if (!lbm_get_symbol_by_name(name, id))
	{
		if (!lbm_add_symbol_const(name, id))
		{
			return false;
		}
	}

	return true;
}

static bool compare_symbol(lbm_uint sym, lbm_uint *comp)
{
	if (*comp == 0)
	{
		if (comp == &syms_vesc.v_tot)
		{
			get_add_symbol("bms-v-tot", comp);
		}
		else if (comp == &syms_vesc.v_charge)
		{
			get_add_symbol("bms-v-charge", comp);
		}
		else if (comp == &syms_vesc.i_in)
		{
			get_add_symbol("bms-i-in", comp);
		}
		else if (comp == &syms_vesc.i_in_ic)
		{
			get_add_symbol("bms-i-in-ic", comp);
		}
		else if (comp == &syms_vesc.ah_cnt)
		{
			get_add_symbol("bms-ah-cnt", comp);
		}
		else if (comp == &syms_vesc.wh_cnt)
		{
			get_add_symbol("bms-wh-cnt", comp);
		}
		else if (comp == &syms_vesc.cell_num)
		{
			get_add_symbol("bms-cell-num", comp);
		}
		else if (comp == &syms_vesc.v_cell)
		{
			get_add_symbol("bms-v-cell", comp);
		}
		else if (comp == &syms_vesc.bal_state)
		{
			get_add_symbol("bms-bal-state", comp);
		}
		else if (comp == &syms_vesc.temp_adc_num)
		{
			get_add_symbol("bms-temp-adc-num", comp);
		}
		else if (comp == &syms_vesc.temps_adc)
		{
			get_add_symbol("bms-temps-adc", comp);
		}
		else if (comp == &syms_vesc.temp_ic)
		{
			get_add_symbol("bms-temp-ic", comp);
		}
		else if (comp == &syms_vesc.temp_hum)
		{
			get_add_symbol("bms-temp-hum", comp);
		}
		else if (comp == &syms_vesc.hum)
		{
			get_add_symbol("bms-hum", comp);
		}
		else if (comp == &syms_vesc.temp_max_cell)
		{
			get_add_symbol("bms-temp-cell-max", comp);
		}
		else if (comp == &syms_vesc.soc)
		{
			get_add_symbol("bms-soc", comp);
		}
		else if (comp == &syms_vesc.soh)
		{
			get_add_symbol("bms-soh", comp);
		}
		else if (comp == &syms_vesc.can_id)
		{
			get_add_symbol("bms-can-id", comp);
		}
		else if (comp == &syms_vesc.ah_cnt_chg_total)
		{
			get_add_symbol("bms-ah-cnt-chg-total", comp);
		}
		else if (comp == &syms_vesc.wh_cnt_chg_total)
		{
			get_add_symbol("bms-wh-cnt-chg-total", comp);
		}
		else if (comp == &syms_vesc.ah_cnt_dis_total)
		{
			get_add_symbol("bms-ah-cnt-dis-total", comp);
		}
		else if (comp == &syms_vesc.wh_cnt_dis_total)
		{
			get_add_symbol("bms-wh-cnt-dis-total", comp);
		}
		else if (comp == &syms_vesc.msg_age)
		{
			get_add_symbol("bms-msg-age", comp);
		}

		else if (comp == &syms_vesc.pin_mode_out)
		{
			get_add_symbol("pin-mode-out", comp);
		}
		else if (comp == &syms_vesc.pin_mode_od)
		{
			get_add_symbol("pin-mode-od", comp);
		}
		else if (comp == &syms_vesc.pin_mode_od_pu)
		{
			get_add_symbol("pin-mode-od-pu", comp);
		}
		else if (comp == &syms_vesc.pin_mode_od_pd)
		{
			get_add_symbol("pin-mode-od-pd", comp);
		}
		else if (comp == &syms_vesc.pin_mode_in)
		{
			get_add_symbol("pin-mode-in", comp);
		}
		else if (comp == &syms_vesc.pin_mode_in_pu)
		{
			get_add_symbol("pin-mode-in-pu", comp);
		}
		else if (comp == &syms_vesc.pin_mode_in_pd)
		{
			get_add_symbol("pin-mode-in-pd", comp);
		}
		else if (comp == &syms_vesc.pin_mode_analog)
		{
			get_add_symbol("pin-mode-analog", comp);
		}
		else if (comp == &syms_vesc.pin_rx)
		{
			get_add_symbol("pin-rx", comp);
		}
		else if (comp == &syms_vesc.pin_tx)
		{
			get_add_symbol("pin-tx", comp);
		}
		else if (comp == &syms_vesc.pin_swdio)
		{
			get_add_symbol("pin-swdio", comp);
		}
		else if (comp == &syms_vesc.pin_swclk)
		{
			get_add_symbol("pin-swclk", comp);
		}
		else if (comp == &syms_vesc.pin_hall1)
		{
			get_add_symbol("pin-hall1", comp);
		}
		else if (comp == &syms_vesc.pin_hall2)
		{
			get_add_symbol("pin-hall2", comp);
		}
		else if (comp == &syms_vesc.pin_hall3)
		{
			get_add_symbol("pin-hall3", comp);
		}
		else if (comp == &syms_vesc.pin_adc1)
		{
			get_add_symbol("pin-adc1", comp);
		}
		else if (comp == &syms_vesc.pin_adc2)
		{
			get_add_symbol("pin-adc2", comp);
		}
		else if (comp == &syms_vesc.pin_ppm)
		{
			get_add_symbol("pin-ppm", comp);
		}

		else if (comp == &syms_vesc.l_current_min)
		{
			get_add_symbol("l-current-min", comp);
		}
		else if (comp == &syms_vesc.l_current_max)
		{
			get_add_symbol("l-current-max", comp);
		}
		else if (comp == &syms_vesc.l_current_min_scale)
		{
			get_add_symbol("l-current-min-scale", comp);
		}
		else if (comp == &syms_vesc.l_current_max_scale)
		{
			get_add_symbol("l-current-max-scale", comp);
		}
		else if (comp == &syms_vesc.l_in_current_min)
		{
			get_add_symbol("l-in-current-min", comp);
		}
		else if (comp == &syms_vesc.l_in_current_max)
		{
			get_add_symbol("l-in-current-max", comp);
		}
		else if (comp == &syms_vesc.l_abs_current_max)
		{
			get_add_symbol("l-abs-current-max", comp);
		}
		else if (comp == &syms_vesc.l_min_erpm)
		{
			get_add_symbol("l-min-erpm", comp);
		}
		else if (comp == &syms_vesc.l_max_erpm)
		{
			get_add_symbol("l-max-erpm", comp);
		}
		else if (comp == &syms_vesc.l_erpm_start)
		{
			get_add_symbol("l-erpm-start", comp);
		}
		else if (comp == &syms_vesc.l_min_vin)
		{
			get_add_symbol("l-min-vin", comp);
		}
		else if (comp == &syms_vesc.l_max_vin)
		{
			get_add_symbol("l-max-vin", comp);
		}
		else if (comp == &syms_vesc.l_min_duty)
		{
			get_add_symbol("l-min-duty", comp);
		}
		else if (comp == &syms_vesc.l_max_duty)
		{
			get_add_symbol("l-max-duty", comp);
		}
		else if (comp == &syms_vesc.l_watt_min)
		{
			get_add_symbol("l-watt-min", comp);
		}
		else if (comp == &syms_vesc.l_watt_max)
		{
			get_add_symbol("l-watt-max", comp);
		}
		else if (comp == &syms_vesc.l_battery_cut_start)
		{
			get_add_symbol("l-battery-cut-start", comp);
		}
		else if (comp == &syms_vesc.l_battery_cut_end)
		{
			get_add_symbol("l-battery-cut-end", comp);
		}
		else if (comp == &syms_vesc.l_temp_motor_start)
		{
			get_add_symbol("l-temp-motor-start", comp);
		}
		else if (comp == &syms_vesc.l_temp_motor_end)
		{
			get_add_symbol("l-temp-motor-end", comp);
		}
		else if (comp == &syms_vesc.l_temp_accel_dec)
		{
			get_add_symbol("l-temp-accel-dec", comp);
		}
		else if (comp == &syms_vesc.motor_type)
		{
			get_add_symbol("motor-type", comp);
		}
		else if (comp == &syms_vesc.foc_sensor_mode)
		{
			get_add_symbol("foc-sensor-mode", comp);
		}
		else if (comp == &syms_vesc.foc_current_kp)
		{
			get_add_symbol("foc-current-kp", comp);
		}
		else if (comp == &syms_vesc.foc_current_ki)
		{
			get_add_symbol("foc-current-ki", comp);
		}
		else if (comp == &syms_vesc.foc_motor_l)
		{
			get_add_symbol("foc-motor-l", comp);
		}
		else if (comp == &syms_vesc.foc_motor_ld_lq_diff)
		{
			get_add_symbol("foc-motor-ld-lq-diff", comp);
		}
		else if (comp == &syms_vesc.foc_motor_r)
		{
			get_add_symbol("foc-motor-r", comp);
		}
		else if (comp == &syms_vesc.foc_motor_flux_linkage)
		{
			get_add_symbol("foc-motor-flux-linkage", comp);
		}
		else if (comp == &syms_vesc.foc_observer_gain)
		{
			get_add_symbol("foc-observer-gain", comp);
		}
		else if (comp == &syms_vesc.foc_hfi_voltage_start)
		{
			get_add_symbol("foc-hfi-voltage-start", comp);
		}
		else if (comp == &syms_vesc.foc_hfi_voltage_run)
		{
			get_add_symbol("foc-hfi-voltage-run", comp);
		}
		else if (comp == &syms_vesc.foc_hfi_voltage_max)
		{
			get_add_symbol("foc-hfi-voltage-max", comp);
		}
		else if (comp == &syms_vesc.foc_sl_erpm_hfi)
		{
			get_add_symbol("foc-sl-erpm-hfi", comp);
		}
		else if (comp == &syms_vesc.foc_openloop_rpm)
		{
			get_add_symbol("foc-openloop-rpm", comp);
		}
		else if (comp == &syms_vesc.foc_openloop_rpm_low)
		{
			get_add_symbol("foc-openloop-rpm-low", comp);
		}
		else if (comp == &syms_vesc.foc_sl_openloop_time_lock)
		{
			get_add_symbol("foc-sl-openloop-time-lock", comp);
		}
		else if (comp == &syms_vesc.foc_sl_openloop_time_ramp)
		{
			get_add_symbol("foc-sl-openloop-time-ramp", comp);
		}
		else if (comp == &syms_vesc.foc_sl_openloop_time)
		{
			get_add_symbol("foc-sl-openloop-time", comp);
		}
		else if (comp == &syms_vesc.foc_temp_comp)
		{
			get_add_symbol("foc-temp-comp", comp);
		}
		else if (comp == &syms_vesc.foc_temp_comp_base_temp)
		{
			get_add_symbol("foc-temp-comp-base-temp", comp);
		}
		else if (comp == &syms_vesc.m_invert_direction)
		{
			get_add_symbol("m-invert-direction", comp);
		}
		else if (comp == &syms_vesc.m_out_aux_mode)
		{
			get_add_symbol("m-out-aux-mode", comp);
		}
		else if (comp == &syms_vesc.m_ntc_motor_beta)
		{
			get_add_symbol("m-ntc-motor-beta", comp);
		}
		else if (comp == &syms_vesc.si_motor_poles)
		{
			get_add_symbol("si-motor-poles", comp);
		}
		else if (comp == &syms_vesc.min_speed)
		{
			get_add_symbol("min-speed", comp);
		}
		else if (comp == &syms_vesc.max_speed)
		{
			get_add_symbol("max-speed", comp);
		}
		else if (comp == &syms_vesc.controller_id)
		{
			get_add_symbol("controller-id", comp);
		}
		else if (comp == &syms_vesc.app_to_use)
		{
			get_add_symbol("app-to-use", comp);
		}
		else if (comp == &syms_vesc.ppm_ctrl_type)
		{
			get_add_symbol("ppm-ctrl-type", comp);
		}
		else if (comp == &syms_vesc.ppm_pulse_start)
		{
			get_add_symbol("ppm-pulse-start", comp);
		}
		else if (comp == &syms_vesc.ppm_pulse_end)
		{
			get_add_symbol("ppm-pulse-end", comp);
		}
		else if (comp == &syms_vesc.ppm_pulse_center)
		{
			get_add_symbol("ppm-pulse-center", comp);
		}
		else if (comp == &syms_vesc.ppm_ramp_time_pos)
		{
			get_add_symbol("ppm-ramp-time-pos", comp);
		}
		else if (comp == &syms_vesc.ppm_ramp_time_neg)
		{
			get_add_symbol("ppm-ramp-time-neg", comp);
		}
		else if (comp == &syms_vesc.adc_ctrl_type)
		{
			get_add_symbol("adc-ctrl-type", comp);
		}
		else if (comp == &syms_vesc.pas_max_speed)
		{
			get_add_symbol("pas-max-speed", comp);
		}
		else if (comp == &syms_vesc.pas_current_scaling)
		{
			get_add_symbol("pas-current-scaling", comp);
		}
		else if (comp == &syms_vesc.pas_pas_pid_kp)
		{
			get_add_symbol("pas-pid-kp", comp);
		}
		else if (comp == &syms_vesc.pas_pas_pid_ki)
		{
			get_add_symbol("pas-pid-ki", comp);
		}
		else if (comp == &syms_vesc.pas_pas_pid_kd)
		{
			get_add_symbol("pas-pid-kd", comp);
		}
		else if (comp == &syms_vesc.pas_use_adc)
		{
			get_add_symbol("pas-use-adc", comp);
		}
		else if (comp == &syms_vesc.pas_has_regen)
		{
			get_add_symbol("pas-has-regen", comp);
		}
		else if (comp == &syms_vesc.pas_brake_delay)
		{
			get_add_symbol("pas-brake-delay", comp);
		}
		else if (comp == &syms_vesc.pas_brake_voltage_trigger)
		{
			get_add_symbol("pas-brake-voltage-trigger", comp);
		}
		else if (comp == &syms_vesc.pas_brake_voltage_inverted)
		{
			get_add_symbol("pas-brake-voltage-inverted", comp);
		}
		else if (comp == &syms_vesc.pas_torque_linear_factor)
		{
			get_add_symbol("pas-torque-linear-factor", comp);
		}
		else if (comp == &syms_vesc.pas_pedal_linear_factor)
		{
			get_add_symbol("pas-pedal-linear-factor", comp);
		}
		else if (comp == &syms_vesc.pas_pedal_torque_ratio)
		{
			get_add_symbol("pas-pedal-torque-ratio", comp);
		}
		else if (comp == &syms_vesc.hw_name)
		{
			get_add_symbol("hw-name", comp);
		}
		else if (comp == &syms_vesc.fw_ver)
		{
			get_add_symbol("fw-ver", comp);
		}
		else if (comp == &syms_vesc.has_phase_filters)
		{
			get_add_symbol("has-phase-filters", comp);
		}
		else if (comp == &syms_vesc.uuid)
		{
			get_add_symbol("uuid", comp);
		}
		else if (comp == &syms_vesc.runtime)
		{
			get_add_symbol("runtime", comp);
		}
		else if (comp == &syms_vesc.git_branch)
		{
			get_add_symbol("git-branch", comp);
		}
		else if (comp == &syms_vesc.git_hash)
		{
			get_add_symbol("git-hash", comp);
		}
		else if (comp == &syms_vesc.compiler)
		{
			get_add_symbol("compiler", comp);
		}
		else if (comp == &syms_vesc.hw_type)
		{
			get_add_symbol("hw-type", comp);
		}

		else if (comp == &syms_vesc.stat_speed_avg)
		{
			get_add_symbol("stat-speed-avg", comp);
		}
		else if (comp == &syms_vesc.stat_speed_max)
		{
			get_add_symbol("stat-speed-max", comp);
		}
		else if (comp == &syms_vesc.stat_power_avg)
		{
			get_add_symbol("stat-power-avg", comp);
		}
		else if (comp == &syms_vesc.stat_power_max)
		{
			get_add_symbol("stat-power-max", comp);
		}
		else if (comp == &syms_vesc.stat_current_avg)
		{
			get_add_symbol("stat-current-avg", comp);
		}
		else if (comp == &syms_vesc.stat_current_max)
		{
			get_add_symbol("stat-current-max", comp);
		}
		else if (comp == &syms_vesc.stat_temp_mosfet_avg)
		{
			get_add_symbol("stat-temp-mosfet-avg", comp);
		}
		else if (comp == &syms_vesc.stat_temp_mosfet_max)
		{
			get_add_symbol("stat-temp-mosfet-max", comp);
		}
		else if (comp == &syms_vesc.stat_temp_motor_avg)
		{
			get_add_symbol("stat-temp-motor-avg", comp);
		}
		else if (comp == &syms_vesc.stat_temp_motor_max)
		{
			get_add_symbol("stat-temp-motor-max", comp);
		}
		else if (comp == &syms_vesc.stat_count_time)
		{
			get_add_symbol("stat-count-time", comp);
		}

		else if (comp == &syms_vesc.rate_100k)
		{
			get_add_symbol("rate-100k", comp);
		}
		else if (comp == &syms_vesc.rate_200k)
		{
			get_add_symbol("rate-200k", comp);
		}
		else if (comp == &syms_vesc.rate_400k)
		{
			get_add_symbol("rate-400k", comp);
		}
		else if (comp == &syms_vesc.rate_700k)
		{
			get_add_symbol("rate-700k", comp);
		}

		else if (comp == &syms_vesc.half_duplex)
		{
			get_add_symbol("half-duplex", comp);
		}
	}

	return *comp == sym;
}

static bool is_symbol_true_false(lbm_value v)
{
	bool res = lbm_is_symbol_true(v) || lbm_is_symbol_nil(v);
	if (!res)
	{
		lbm_set_error_reason("Argument must be t or nil (true or false)");
	}
	return res;
}

// Various commands

static lbm_value ext_print(lbm_value *args, lbm_uint argn)
{
	const int str_len = 256;
	char *print_val_buffer = lbm_malloc_reserve(str_len);
	if (!print_val_buffer)
	{
		return ENC_SYM_MERROR;
	}

	for (lbm_uint i = 0; i < argn; i++)
	{
		lbm_print_value(print_val_buffer, str_len, args[i]);
		commands_printf_lisp("%s", print_val_buffer);
	}

	lbm_free(print_val_buffer);

	return ENC_SYM_TRUE;
}

static lbm_value ext_set_servo(lbm_value *args, lbm_uint argn)
{
	LBM_CHECK_ARGN_NUMBER(1);
	servo_simple_set_output(lbm_dec_as_float(args[0]));
	return ENC_SYM_TRUE;
}

static lbm_value ext_reset_timeout(lbm_value *args, lbm_uint argn)
{
	(void)args;
	(void)argn;
	timeout_reset();
	return ENC_SYM_TRUE;
}

static lbm_value ext_get_ppm(lbm_value *args, lbm_uint argn)
{
	(void)args;
	(void)argn;
	return lbm_enc_float(lispif_get_ppm());
}

static lbm_value ext_get_ppm_age(lbm_value *args, lbm_uint argn)
{
	(void)args;
	(void)argn;
	return lbm_enc_float((float)servodec_get_time_since_update() / 1000.0);
}

static lbm_value ext_get_vin(lbm_value *args, lbm_uint argn)
{
	(void)args;
	(void)argn;
	return lbm_enc_float(mc_interface_get_input_voltage_filtered());
}

static lbm_value ext_select_motor(lbm_value *args, lbm_uint argn)
{
	LBM_CHECK_ARGN_NUMBER(1);
	int i = lbm_dec_as_i32(args[0]);
	if (i != 0 && i != 1 && i != 2)
	{
		return ENC_SYM_EERROR;
	}
	mc_interface_select_motor_thread(i);
	return ENC_SYM_TRUE;
}

static lbm_value ext_get_selected_motor(lbm_value *args, lbm_uint argn)
{
	(void)args;
	(void)argn;
	return lbm_enc_i(mc_interface_motor_now());
}

static lbm_value get_or_set_float(bool set, float *val, lbm_value *lbm_val)
{
	if (set)
	{
		*val = lbm_dec_as_float(*lbm_val);
		return ENC_SYM_TRUE;
	}
	else
	{
		return lbm_enc_float(*val);
	}
}

static lbm_value get_or_set_i(bool set, int *val, lbm_value *lbm_val)
{
	if (set)
	{
		*val = lbm_dec_as_i32(*lbm_val);
		return ENC_SYM_TRUE;
	}
	else
	{
		return lbm_enc_i(*val);
	}
}

static lbm_value get_or_set_bool(bool set, bool *val, lbm_value *lbm_val)
{
	if (set)
	{
		*val = lbm_dec_as_i32(*lbm_val);
		return ENC_SYM_TRUE;
	}
	else
	{
		return lbm_enc_i(*val);
	}
}

static lbm_value get_set_bms_val(bool set, lbm_value *args, lbm_uint argn)
{
	lbm_value res = ENC_SYM_EERROR;

	lbm_value set_arg = 0;
	if (set && argn >= 1)
	{
		set_arg = args[argn - 1];
		argn--;

		if (!lbm_is_number(set_arg))
		{
			lbm_set_error_reason((char *)lbm_error_str_no_number);
			return ENC_SYM_EERROR;
		}
	}

	if (argn != 1 && argn != 2)
	{
		return res;
	}

	if (lbm_type_of(args[0]) != LBM_TYPE_SYMBOL)
	{
		return res;
	}

	lbm_uint name = lbm_dec_sym(args[0]);
	bms_values *val = (bms_values *)bms_get_values();

	if (compare_symbol(name, &syms_vesc.v_tot))
	{
		res = get_or_set_float(set, &val->v_tot, &set_arg);
<<<<<<< HEAD
	}
	else if (compare_symbol(name, &syms_vesc.v_charge))
	{
		res = get_or_set_float(set, &val->v_charge, &res);
	}
	else if (compare_symbol(name, &syms_vesc.i_in))
	{
=======
	} else if (compare_symbol(name, &syms_vesc.v_charge)) {
		res = get_or_set_float(set, &val->v_charge, &set_arg);
	} else if (compare_symbol(name, &syms_vesc.i_in)) {
>>>>>>> a8a88bba
		res = get_or_set_float(set, &val->i_in, &set_arg);
	}
	else if (compare_symbol(name, &syms_vesc.i_in_ic))
	{
		res = get_or_set_float(set, &val->i_in_ic, &set_arg);
	}
	else if (compare_symbol(name, &syms_vesc.ah_cnt))
	{
		res = get_or_set_float(set, &val->ah_cnt, &set_arg);
	}
	else if (compare_symbol(name, &syms_vesc.wh_cnt))
	{
		res = get_or_set_float(set, &val->wh_cnt, &set_arg);
	}
	else if (compare_symbol(name, &syms_vesc.cell_num))
	{
		res = get_or_set_i(set, &val->cell_num, &set_arg);
	}
	else if (compare_symbol(name, &syms_vesc.v_cell))
	{
		if (argn != 2 || !lbm_is_number(args[1]))
		{
			return ENC_SYM_EERROR;
		}

		int c = lbm_dec_as_i32(args[1]);
		if (c < 0 || c >= val->cell_num)
		{
			return ENC_SYM_EERROR;
		}

		res = get_or_set_float(set, &val->v_cell[c], &set_arg);
	}
	else if (compare_symbol(name, &syms_vesc.bal_state))
	{
		if (argn != 2 || !lbm_is_number(args[1]))
		{
			return ENC_SYM_EERROR;
		}

		int c = lbm_dec_as_i32(args[1]);
		if (c < 0 || c >= val->cell_num)
		{
			return ENC_SYM_EERROR;
		}

		res = get_or_set_bool(set, &val->bal_state[c], &set_arg);
	}
	else if (compare_symbol(name, &syms_vesc.temp_adc_num))
	{
		res = get_or_set_i(set, &val->temp_adc_num, &set_arg);
	}
	else if (compare_symbol(name, &syms_vesc.temps_adc))
	{
		if (argn != 2 || !lbm_is_number(args[1]))
		{
			return ENC_SYM_EERROR;
		}

		int c = lbm_dec_as_i32(args[1]);
		if (c < 0 || c >= val->temp_adc_num)
		{
			return ENC_SYM_EERROR;
		}

		res = get_or_set_float(set, &val->temps_adc[c], &set_arg);
	}
	else if (compare_symbol(name, &syms_vesc.temp_ic))
	{
		res = get_or_set_float(set, &val->temp_ic, &set_arg);
	}
	else if (compare_symbol(name, &syms_vesc.temp_hum))
	{
		res = get_or_set_float(set, &val->temp_hum, &set_arg);
	}
	else if (compare_symbol(name, &syms_vesc.hum))
	{
		res = get_or_set_float(set, &val->hum, &set_arg);
	}
	else if (compare_symbol(name, &syms_vesc.temp_max_cell))
	{
		res = get_or_set_float(set, &val->temp_max_cell, &set_arg);
	}
	else if (compare_symbol(name, &syms_vesc.soc))
	{
		res = get_or_set_float(set, &val->soc, &set_arg);
	}
	else if (compare_symbol(name, &syms_vesc.soh))
	{
		res = get_or_set_float(set, &val->soh, &set_arg);
	}
	else if (compare_symbol(name, &syms_vesc.can_id))
	{
		res = get_or_set_i(set, &val->can_id, &set_arg);
	}
	else if (compare_symbol(name, &syms_vesc.ah_cnt_chg_total))
	{
		res = get_or_set_float(set, &val->ah_cnt_chg_total, &set_arg);
	}
	else if (compare_symbol(name, &syms_vesc.wh_cnt_chg_total))
	{
		res = get_or_set_float(set, &val->wh_cnt_chg_total, &set_arg);
	}
	else if (compare_symbol(name, &syms_vesc.ah_cnt_dis_total))
	{
		res = get_or_set_float(set, &val->ah_cnt_dis_total, &set_arg);
	}
	else if (compare_symbol(name, &syms_vesc.wh_cnt_dis_total))
	{
		res = get_or_set_float(set, &val->wh_cnt_dis_total, &set_arg);
	}
	else if (compare_symbol(name, &syms_vesc.msg_age))
	{
		res = lbm_enc_float(UTILS_AGE_S(val->update_time));
	}

	if (res != ENC_SYM_EERROR && set)
	{
		val->update_time = chVTGetSystemTimeX();
	}

	return res;
}

static lbm_value ext_get_bms_val(lbm_value *args, lbm_uint argn)
{
	return get_set_bms_val(false, args, argn);
}

static lbm_value ext_set_bms_val(lbm_value *args, lbm_uint argn)
{
	return get_set_bms_val(true, args, argn);
}

static lbm_value ext_send_bms_can(lbm_value *args, lbm_uint argn)
{
	(void)args;
	(void)argn;
	bms_send_status_can();
	return ENC_SYM_TRUE;
}

static lbm_value ext_get_adc(lbm_value *args, lbm_uint argn)
{
	LBM_CHECK_NUMBER_ALL();

	if (argn == 0)
	{
		return lbm_enc_float(ADC_VOLTS(ADC_IND_EXT));
	}
	else if (argn == 1)
	{
		lbm_int channel = lbm_dec_as_i32(args[0]);
		if (channel == 0)
		{
			return lbm_enc_float(ADC_VOLTS(ADC_IND_EXT));
		}
		else if (channel == 1)
		{
			return lbm_enc_float(ADC_VOLTS(ADC_IND_EXT2));
		}
		else if (channel == 2)
		{
			return lbm_enc_float(ADC_VOLTS(ADC_IND_EXT3));
		}
		else if (channel == 3)
		{
			return lbm_enc_float(ADC_VOLTS(ADC_IND_TEMP_MOTOR));
		}
		else
		{
			return ENC_SYM_EERROR;
		}
	}
	else
	{
		return ENC_SYM_EERROR;
	}
}

static lbm_value ext_override_temp_motor(lbm_value *args, lbm_uint argn)
{
	LBM_CHECK_ARGN_NUMBER(1);
	mc_interface_override_temp_motor(lbm_dec_as_float(args[0]));
	return ENC_SYM_TRUE;
}

static lbm_value ext_get_adc_decoded(lbm_value *args, lbm_uint argn)
{
	LBM_CHECK_NUMBER_ALL();

	if (argn == 0)
	{
		return lbm_enc_float(app_adc_get_decoded_level());
	}
	else if (argn == 1)
	{
		lbm_int channel = lbm_dec_as_i32(args[0]);
		if (channel == 0)
		{
			return lbm_enc_float(app_adc_get_decoded_level());
		}
		else if (channel == 1)
		{
			return lbm_enc_float(app_adc_get_decoded_level2());
		}
		else
		{
			return ENC_SYM_EERROR;
		}
	}
	else
	{
		return ENC_SYM_EERROR;
	}
}

static lbm_value ext_systime(lbm_value *args, lbm_uint argn)
{
	(void)args;
	(void)argn;
	return lbm_enc_u32(chVTGetSystemTimeX());
}

static lbm_value ext_secs_since(lbm_value *args, lbm_uint argn)
{
	LBM_CHECK_ARGN_NUMBER(1);
	return lbm_enc_float(UTILS_AGE_S(lbm_dec_as_u32(args[0])));
}

static lbm_value ext_set_aux(lbm_value *args, lbm_uint argn)
{
	LBM_CHECK_ARGN_NUMBER(2);

	int port = lbm_dec_as_u32(args[0]);
	bool on = lbm_dec_as_u32(args[1]);
	if (port == 1)
	{
		if (on)
		{
			AUX_ON();
		}
		else
		{
			AUX_OFF();
		}
		return ENC_SYM_TRUE;
	}
	else if (port == 2)
	{
		if (on)
		{
			AUX2_ON();
		}
		else
		{
			AUX2_OFF();
		}
		return ENC_SYM_TRUE;
	}

	return ENC_SYM_EERROR;
}

static lbm_value ext_get_imu_rpy(lbm_value *args, lbm_uint argn)
{
	(void)args;
	(void)argn;

	float rpy[3];
	imu_get_rpy(rpy);

	lbm_value imu_data = ENC_SYM_NIL;
	imu_data = lbm_cons(lbm_enc_float(rpy[2]), imu_data);
	imu_data = lbm_cons(lbm_enc_float(rpy[1]), imu_data);
	imu_data = lbm_cons(lbm_enc_float(rpy[0]), imu_data);

	return imu_data;
}

static lbm_value ext_get_imu_quat(lbm_value *args, lbm_uint argn)
{
	(void)args;
	(void)argn;

	float q[4];
	imu_get_quaternions(q);

	lbm_value imu_data = ENC_SYM_NIL;
	imu_data = lbm_cons(lbm_enc_float(q[3]), imu_data);
	imu_data = lbm_cons(lbm_enc_float(q[2]), imu_data);
	imu_data = lbm_cons(lbm_enc_float(q[1]), imu_data);
	imu_data = lbm_cons(lbm_enc_float(q[0]), imu_data);

	return imu_data;
}

static lbm_value ext_get_imu_acc(lbm_value *args, lbm_uint argn)
{
	(void)args;
	(void)argn;

	float acc[3];
	imu_get_accel(acc);

	lbm_value imu_data = ENC_SYM_NIL;
	imu_data = lbm_cons(lbm_enc_float(acc[2]), imu_data);
	imu_data = lbm_cons(lbm_enc_float(acc[1]), imu_data);
	imu_data = lbm_cons(lbm_enc_float(acc[0]), imu_data);

	return imu_data;
}

static lbm_value ext_get_imu_gyro(lbm_value *args, lbm_uint argn)
{
	(void)args;
	(void)argn;

	float gyro[3];
	imu_get_gyro(gyro);

	lbm_value imu_data = ENC_SYM_NIL;
	imu_data = lbm_cons(lbm_enc_float(gyro[2]), imu_data);
	imu_data = lbm_cons(lbm_enc_float(gyro[1]), imu_data);
	imu_data = lbm_cons(lbm_enc_float(gyro[0]), imu_data);

	return imu_data;
}

static lbm_value ext_get_imu_mag(lbm_value *args, lbm_uint argn)
{
	(void)args;
	(void)argn;

	float mag[3];
	imu_get_mag(mag);

	lbm_value imu_data = ENC_SYM_NIL;
	imu_data = lbm_cons(lbm_enc_float(mag[2]), imu_data);
	imu_data = lbm_cons(lbm_enc_float(mag[1]), imu_data);
	imu_data = lbm_cons(lbm_enc_float(mag[0]), imu_data);

	return imu_data;
}

static lbm_value ext_get_imu_acc_derot(lbm_value *args, lbm_uint argn)
{
	(void)args;
	(void)argn;

	float acc[3];
	imu_get_accel_derotated(acc);

	lbm_value imu_data = ENC_SYM_NIL;
	imu_data = lbm_cons(lbm_enc_float(acc[2]), imu_data);
	imu_data = lbm_cons(lbm_enc_float(acc[1]), imu_data);
	imu_data = lbm_cons(lbm_enc_float(acc[0]), imu_data);

	return imu_data;
}

static lbm_value ext_get_imu_gyro_derot(lbm_value *args, lbm_uint argn)
{
	(void)args;
	(void)argn;

	float gyro[3];
	imu_get_gyro_derotated(gyro);

	lbm_value imu_data = ENC_SYM_NIL;
	imu_data = lbm_cons(lbm_enc_float(gyro[2]), imu_data);
	imu_data = lbm_cons(lbm_enc_float(gyro[1]), imu_data);
	imu_data = lbm_cons(lbm_enc_float(gyro[0]), imu_data);

	return imu_data;
}

static lbm_value ext_send_data(lbm_value *args, lbm_uint argn)
{
	if (argn != 1 || (!lbm_is_cons(args[0]) && !lbm_is_array_r(args[0])))
	{
		return ENC_SYM_EERROR;
	}

	lbm_value curr = args[0];
	const int max_len = 50;
	uint8_t to_send[max_len];
	uint8_t *to_send_ptr = to_send;
	int ind = 0;

	if (lbm_is_array_r(args[0]))
	{
		lbm_array_header_t *array = (lbm_array_header_t *)lbm_car(args[0]);
		to_send_ptr = (uint8_t *)array->data;
		ind = array->size;
	}
	else
	{
		while (lbm_is_cons(curr))
		{
			lbm_value arg = lbm_car(curr);

			if (lbm_is_number(arg))
			{
				to_send[ind++] = lbm_dec_as_u32(arg);
			}
			else
			{
				return ENC_SYM_EERROR;
			}

			if (ind == max_len)
			{
				break;
			}

			curr = lbm_cdr(curr);
		}
	}

	commands_send_app_data(to_send_ptr, ind);

	return ENC_SYM_TRUE;
}

<<<<<<< HEAD
static lbm_value ext_get_remote_state(lbm_value *args, lbm_uint argn)
{
	(void)args;
	(void)argn;
=======
static volatile lbm_cid recv_data_cid = -1;

static lbm_value ext_recv_data(lbm_value *args, lbm_uint argn) {
	if (argn > 1 || (argn == 1 && !lbm_is_number(args[0]))) {
		lbm_set_error_reason((char*)lbm_error_str_incorrect_arg);
	}

	float timeout = -1.0;
	if (argn == 1) {
		timeout = lbm_dec_as_float(args[0]);
	}

	recv_data_cid = lbm_get_current_cid();

	if (timeout > 0.0) {
		lbm_block_ctx_from_extension_timeout(timeout);
	} else {
		lbm_block_ctx_from_extension();
	}

	return ENC_SYM_TRUE;
}

static lbm_value ext_get_remote_state(lbm_value *args, lbm_uint argn) {
	(void)args; (void)argn;
>>>>>>> a8a88bba

	float gyro[3];
	imu_get_gyro_derotated(gyro);

	lbm_value state = ENC_SYM_NIL;
	state = lbm_cons(lbm_enc_float(app_nunchuk_get_update_age()), state);
	state = lbm_cons(lbm_enc_i(app_nunchuk_get_is_rev()), state);
	state = lbm_cons(lbm_enc_i(app_nunchuk_get_bt_z()), state);
	state = lbm_cons(lbm_enc_i(app_nunchuk_get_bt_c()), state);
	state = lbm_cons(lbm_enc_float(app_nunchuk_get_decoded_x()), state);
	state = lbm_cons(lbm_enc_float(app_nunchuk_get_decoded_y()), state);

	return state;
}

static bool check_eeprom_addr(int addr)
{
	if (addr < 0 || addr > 127)
	{
		lbm_set_error_reason("Address must be 0 to 127");
		return false;
	}

	return true;
}

static lbm_value ext_eeprom_store_f(lbm_value *args, lbm_uint argn)
{
	LBM_CHECK_ARGN_NUMBER(2);

	int addr = lbm_dec_as_i32(args[0]);
	if (!check_eeprom_addr(addr))
	{
		return ENC_SYM_EERROR;
	}

	eeprom_var v;
	v.as_float = lbm_dec_as_float(args[1]);
	return conf_general_store_eeprom_var_custom(&v, addr) ? ENC_SYM_TRUE : ENC_SYM_NIL;
}

static lbm_value ext_eeprom_read_f(lbm_value *args, lbm_uint argn)
{
	LBM_CHECK_ARGN_NUMBER(1);

	int addr = lbm_dec_as_i32(args[0]);
	if (!check_eeprom_addr(addr))
	{
		return ENC_SYM_EERROR;
	}

	eeprom_var v;
	bool res = conf_general_read_eeprom_var_custom(&v, addr);
	return res ? lbm_enc_float(v.as_float) : ENC_SYM_NIL;
}

static lbm_value ext_eeprom_store_i(lbm_value *args, lbm_uint argn)
{
	LBM_CHECK_ARGN_NUMBER(2);

	int addr = lbm_dec_as_i32(args[0]);
	if (!check_eeprom_addr(addr))
	{
		return ENC_SYM_EERROR;
	}

	eeprom_var v;
	v.as_i32 = lbm_dec_as_i32(args[1]);
	return conf_general_store_eeprom_var_custom(&v, addr) ? ENC_SYM_TRUE : ENC_SYM_NIL;
}

static lbm_value ext_eeprom_read_i(lbm_value *args, lbm_uint argn)
{
	LBM_CHECK_ARGN_NUMBER(1);

	int addr = lbm_dec_as_i32(args[0]);
	if (!check_eeprom_addr(addr))
	{
		return ENC_SYM_EERROR;
	}

	eeprom_var v;
	bool res = conf_general_read_eeprom_var_custom(&v, addr);
	return res ? lbm_enc_i32(v.as_i32) : ENC_SYM_NIL;
}

static lbm_uint sym_hw_esc;

static lbm_value ext_sysinfo(lbm_value *args, lbm_uint argn)
{
	lbm_value res = ENC_SYM_EERROR;

	if (argn != 1)
	{
		return res;
	}

	if (lbm_type_of(args[0]) != LBM_TYPE_SYMBOL)
	{
		return res;
	}

	lbm_uint name = lbm_dec_sym(args[0]);

	if (compare_symbol(name, &syms_vesc.hw_name))
	{
		lbm_value lbm_res;
		if (lbm_create_array(&lbm_res, strlen(HW_NAME) + 1))
		{
			lbm_array_header_t *arr = (lbm_array_header_t *)lbm_car(lbm_res);
			strcpy((char *)arr->data, HW_NAME);
			res = lbm_res;
		}
		else
		{
			res = ENC_SYM_MERROR;
		}
	}
	else if (compare_symbol(name, &syms_vesc.fw_ver))
	{
		res = ENC_SYM_NIL;
		res = lbm_cons(lbm_enc_i(FW_TEST_VERSION_NUMBER), res);
		res = lbm_cons(lbm_enc_i(FW_VERSION_MINOR), res);
		res = lbm_cons(lbm_enc_i(FW_VERSION_MAJOR), res);
	}
	else if (compare_symbol(name, &syms_vesc.has_phase_filters))
	{
#ifdef HW_HAS_PHASE_FILTERS
		res = ENC_SYM_TRUE;
#else
		res = ENC_SYM_NIL;
#endif
	}
	else if (compare_symbol(name, &syms_vesc.uuid))
	{
		res = ENC_SYM_NIL;
		res = lbm_cons(lbm_enc_i(STM32_UUID_8[11]), res);
		res = lbm_cons(lbm_enc_i(STM32_UUID_8[10]), res);
		res = lbm_cons(lbm_enc_i(STM32_UUID_8[9]), res);
		res = lbm_cons(lbm_enc_i(STM32_UUID_8[8]), res);
		res = lbm_cons(lbm_enc_i(STM32_UUID_8[7]), res);
		res = lbm_cons(lbm_enc_i(STM32_UUID_8[6]), res);
		res = lbm_cons(lbm_enc_i(STM32_UUID_8[5]), res);
		res = lbm_cons(lbm_enc_i(STM32_UUID_8[4]), res);
		res = lbm_cons(lbm_enc_i(STM32_UUID_8[3]), res);
		res = lbm_cons(lbm_enc_i(STM32_UUID_8[2]), res);
		res = lbm_cons(lbm_enc_i(STM32_UUID_8[1]), res);
		res = lbm_cons(lbm_enc_i(STM32_UUID_8[0]), res);
	}
	else if (compare_symbol(name, &syms_vesc.runtime))
	{
		res = lbm_enc_u64(g_backup.runtime);
	}
	else if (compare_symbol(name, &syms_vesc.git_branch))
	{
		lbm_value lbm_res;
		if (lbm_create_array(&lbm_res, strlen(GIT_BRANCH_NAME) + 1))
		{
			lbm_array_header_t *arr = (lbm_array_header_t *)lbm_car(lbm_res);
			strcpy((char *)arr->data, GIT_BRANCH_NAME);
			res = lbm_res;
		}
		else
		{
			res = ENC_SYM_MERROR;
		}
	}
	else if (compare_symbol(name, &syms_vesc.git_hash))
	{
		lbm_value lbm_res;
		if (lbm_create_array(&lbm_res, strlen(GIT_COMMIT_HASH) + 1))
		{
			lbm_array_header_t *arr = (lbm_array_header_t *)lbm_car(lbm_res);
			strcpy((char *)arr->data, GIT_COMMIT_HASH);
			res = lbm_res;
		}
		else
		{
			res = ENC_SYM_MERROR;
		}
	}
	else if (compare_symbol(name, &syms_vesc.compiler))
	{
		lbm_value lbm_res;
		if (lbm_create_array(&lbm_res, strlen(ARM_GCC_VERSION) + 1))
		{
			lbm_array_header_t *arr = (lbm_array_header_t *)lbm_car(lbm_res);
			strcpy((char *)arr->data, ARM_GCC_VERSION);
			res = lbm_res;
		}
		else
		{
			res = ENC_SYM_MERROR;
		}
	}
	else if (compare_symbol(name, &syms_vesc.hw_type))
	{
		res = lbm_enc_sym(sym_hw_esc);
	}

	return res;
}

static lbm_value ext_stats(lbm_value *args, lbm_uint argn)
{
	lbm_value res = ENC_SYM_EERROR;

	if (argn != 1)
	{
		return res;
	}

	if (lbm_type_of(args[0]) != LBM_TYPE_SYMBOL)
	{
		return res;
	}

	lbm_uint name = lbm_dec_sym(args[0]);

	if (compare_symbol(name, &syms_vesc.stat_speed_avg))
	{
		res = lbm_enc_float(mc_interface_stat_speed_avg());
	}
	else if (compare_symbol(name, &syms_vesc.stat_speed_max))
	{
		res = lbm_enc_float(mc_interface_stat_speed_max());
	}
	else if (compare_symbol(name, &syms_vesc.stat_power_avg))
	{
		res = lbm_enc_float(mc_interface_stat_power_avg());
	}
	else if (compare_symbol(name, &syms_vesc.stat_power_max))
	{
		res = lbm_enc_float(mc_interface_stat_power_max());
	}
	else if (compare_symbol(name, &syms_vesc.stat_current_avg))
	{
		res = lbm_enc_float(mc_interface_stat_current_avg());
	}
	else if (compare_symbol(name, &syms_vesc.stat_current_max))
	{
		res = lbm_enc_float(mc_interface_stat_current_max());
	}
	else if (compare_symbol(name, &syms_vesc.stat_temp_mosfet_avg))
	{
		res = lbm_enc_float(mc_interface_stat_temp_mosfet_avg());
	}
	else if (compare_symbol(name, &syms_vesc.stat_temp_mosfet_max))
	{
		res = lbm_enc_float(mc_interface_stat_temp_mosfet_max());
	}
	else if (compare_symbol(name, &syms_vesc.stat_temp_motor_avg))
	{
		res = lbm_enc_float(mc_interface_stat_temp_motor_avg());
	}
	else if (compare_symbol(name, &syms_vesc.stat_temp_motor_max))
	{
		res = lbm_enc_float(mc_interface_stat_temp_motor_max());
	}
	else if (compare_symbol(name, &syms_vesc.stat_count_time))
	{
		res = lbm_enc_float(mc_interface_stat_count_time());
	}

	return res;
}

static lbm_value ext_stats_reset(lbm_value *args, lbm_uint argn)
{
	(void)args;
	(void)argn;
	mc_interface_stat_reset();
	return ENC_SYM_TRUE;
}

static lbm_value ext_can_cmd(lbm_value *args, lbm_uint argn)
{
	LBM_CHECK_ARGN(2);

	if (!lbm_is_number(args[0]))
	{
		lbm_set_error_reason((char *)lbm_error_str_incorrect_arg);
		return ENC_SYM_EERROR;
	}

	int id = lbm_dec_as_i32(args[0]);
	if (id < 0 || id > 255)
	{
		return ENC_SYM_EERROR;
	}

	if (!lbm_is_array_r(args[1]))
	{
		lbm_set_error_reason((char *)lbm_error_str_incorrect_arg);
		return ENC_SYM_EERROR;
	}

	lbm_array_header_t *array = (lbm_array_header_t *)lbm_car(args[1]);

	if (array->size > 500)
	{
		return ENC_SYM_EERROR;
	}

	uint8_t *send_buf = mempools_get_packet_buffer();
	send_buf[0] = COMM_LISP_REPL_CMD;
	memcpy(send_buf + 1, array->data, array->size);
	comm_can_send_buffer(id, send_buf, array->size + 1, 2);
	mempools_free_packet_buffer(send_buf);

	return ENC_SYM_TRUE;
}

static lbm_value ext_can_local_id(lbm_value *args, lbm_uint argn) {
	(void)args; (void)argn;
	return lbm_enc_i(app_get_configuration()->controller_id);
}

// App set commands
static lbm_value ext_app_adc_detach(lbm_value *args, lbm_uint argn)
{
	if (argn == 1)
	{
		if (lbm_dec_as_u32(args[0]) != 0)
		{
			return ENC_SYM_TERROR;
		}
	}
	else
	{
		LBM_CHECK_ARGN_NUMBER(2);
	}

	uint32_t mode = lbm_dec_as_u32(args[0]);
	int detach = lbm_dec_as_i32(args[1]);

	switch (mode)
	{
	case 0:
		app_adc_detach_adc(0);
		app_adc_detach_buttons(false);
		break;
	case 1:
		app_adc_detach_adc(detach);
		app_adc_detach_buttons(false);
		break;
	case 2:
		app_adc_detach_adc(0);
		app_adc_detach_buttons(detach > 0);
		break;
	case 3:
		app_adc_detach_adc(detach);
		app_adc_detach_buttons(detach > 0);
		break;
	default:
		return ENC_SYM_EERROR;
	}

	return ENC_SYM_TRUE;
}

static lbm_value ext_app_adc_override(lbm_value *args, lbm_uint argn)
{
	LBM_CHECK_ARGN_NUMBER(2);

	uint32_t target = lbm_dec_as_u32(args[0]);
	float val = lbm_dec_as_float(args[1]);
	bool state = val > 0.0 ? true : false;

	switch (target)
	{
	case 0:
		app_adc_adc1_override(val);
		break;
	case 1:
		app_adc_adc2_override(val);
		break;
	case 2:
		app_adc_rev_override(state);
		break;
	case 3:
		app_adc_cc_override(state);
		break;
	default:
		return ENC_SYM_EERROR;
	}
	return ENC_SYM_TRUE;
}

static lbm_value ext_app_ppm_detach(lbm_value *args, lbm_uint argn)
{
	LBM_CHECK_ARGN_NUMBER(1);
	app_ppm_detach(lbm_dec_as_u32(args[0]) > 0);
	return ENC_SYM_TRUE;
}

static lbm_value ext_app_ppm_override(lbm_value *args, lbm_uint argn)
{
	LBM_CHECK_ARGN_NUMBER(1);
	app_ppm_override(lbm_dec_as_float(args[0]));
	return ENC_SYM_TRUE;
}

static lbm_value ext_set_remote_state(lbm_value *args, lbm_uint argn)
{
	LBM_CHECK_ARGN_NUMBER(5);
	chuck_data chuk = {0};

	float js_y = (lbm_dec_as_float(args[0]) + 1.0) * 128.0;
	utils_truncate_number(&js_y, 0.0, 255.0);
	chuk.js_y = (int)js_y;

	float js_x = (lbm_dec_as_float(args[1]) + 1.0) * 128.0;
	utils_truncate_number(&js_x, 0.0, 255.0);
	chuk.js_x = (int)js_x;

	chuk.bt_c = lbm_dec_as_u32(args[2]) > 0;
	chuk.bt_z = lbm_dec_as_u32(args[3]) > 0;
	chuk.is_rev = lbm_dec_as_u32(args[4]) > 0;
	chuk.rev_has_state = true;

	app_nunchuk_update_output(&chuk);

	return ENC_SYM_TRUE;
}

static lbm_value ext_app_disable_output(lbm_value *args, lbm_uint argn)
{
	LBM_CHECK_ARGN_NUMBER(1);
	app_disable_output(lbm_dec_as_i32(args[0]));
	return ENC_SYM_TRUE;
}

static lbm_value ext_app_is_output_disabled(lbm_value *args, lbm_uint argn)
{
	(void)args;
	(void)argn;
	return app_is_output_disabled() ? ENC_SYM_TRUE : ENC_SYM_NIL;
}

static lbm_value ext_app_pas_get_rpm(lbm_value *args, lbm_uint argn)
{
	(void)args;
	(void)argn;
	return lbm_enc_float(app_pas_get_pedal_rpm());
}

static lbm_value ext_app_pas_get_torque(lbm_value *args, lbm_uint argn)
{
	(void)args;
	(void)argn;
	return lbm_enc_float(app_pas_get_pedal_torque());
}

static lbm_value ext_app_pas_get_kp(lbm_value *args, lbm_uint argn)
{
	(void)args;
	(void)argn;
	return lbm_enc_float(app_pas_get_kp());
}

static lbm_value ext_app_pas_get_ki(lbm_value *args, lbm_uint argn)
{
	(void)args;
	(void)argn;
	return lbm_enc_float(app_pas_get_ki());
}

static lbm_value ext_app_pas_get_kd(lbm_value *args, lbm_uint argn)
{
	(void)args;
	(void)argn;
	return lbm_enc_float(app_pas_get_kd());
}

// Motor set commands

static lbm_value ext_set_current(lbm_value *args, lbm_uint argn)
{
	LBM_CHECK_NUMBER_ALL();
	timeout_reset();

	if (argn == 1)
	{
		mc_interface_set_current(lbm_dec_as_float(args[0]));
	}
	else if (argn == 2)
	{
		mc_interface_set_current_off_delay(lbm_dec_as_float(args[1]));
		mc_interface_set_current(lbm_dec_as_float(args[0]));
	}
	else
	{
		return ENC_SYM_EERROR;
	}

	return ENC_SYM_TRUE;
}

static lbm_value ext_set_current_rel(lbm_value *args, lbm_uint argn)
{
	LBM_CHECK_NUMBER_ALL();
	timeout_reset();

	if (argn == 1)
	{
		mc_interface_set_current_rel(lbm_dec_as_float(args[0]));
	}
	else if (argn == 2)
	{
		mc_interface_set_current_off_delay(lbm_dec_as_float(args[1]));
		mc_interface_set_current_rel(lbm_dec_as_float(args[0]));
	}
	else
	{
		return ENC_SYM_EERROR;
	}

	return ENC_SYM_TRUE;
}

static lbm_value ext_set_duty(lbm_value *args, lbm_uint argn)
{
	LBM_CHECK_ARGN_NUMBER(1);
	timeout_reset();
	mc_interface_set_duty(lbm_dec_as_float(args[0]));
	return ENC_SYM_TRUE;
}

static lbm_value ext_set_brake(lbm_value *args, lbm_uint argn)
{
	LBM_CHECK_ARGN_NUMBER(1);
	timeout_reset();
	mc_interface_set_brake_current(lbm_dec_as_float(args[0]));
	return ENC_SYM_TRUE;
}

static lbm_value ext_set_brake_rel(lbm_value *args, lbm_uint argn)
{
	LBM_CHECK_ARGN_NUMBER(1);
	timeout_reset();
	mc_interface_set_brake_current_rel(lbm_dec_as_float(args[0]));
	return ENC_SYM_TRUE;
}

static lbm_value ext_app_pas_set_assist_max_speed(lbm_value *args, lbm_uint argn)
{
	LBM_CHECK_ARGN_NUMBER(1);
	timeout_reset();
	app_pas_set_assist_max_speed(lbm_dec_as_float(args[0]));
	return ENC_SYM_TRUE;
}

static lbm_value ext_app_pas_set_assist_max_power(lbm_value *args, lbm_uint argn)
{
	LBM_CHECK_ARGN_NUMBER(1);
	timeout_reset();
	app_pas_set_current_sub_scaling(lbm_dec_as_float(args[0]));
	return ENC_SYM_TRUE;
}

static lbm_value ext_set_handbrake(lbm_value *args, lbm_uint argn)
{
	LBM_CHECK_ARGN_NUMBER(1);
	timeout_reset();
	mc_interface_set_handbrake(lbm_dec_as_float(args[0]));
	return ENC_SYM_TRUE;
}

static lbm_value ext_set_handbrake_rel(lbm_value *args, lbm_uint argn)
{
	LBM_CHECK_ARGN_NUMBER(1);
	timeout_reset();
	mc_interface_set_handbrake_rel(lbm_dec_as_float(args[0]));
	return ENC_SYM_TRUE;
}

static lbm_value ext_set_rpm(lbm_value *args, lbm_uint argn)
{
	LBM_CHECK_ARGN_NUMBER(1);
	timeout_reset();
	mc_interface_set_pid_speed(lbm_dec_as_float(args[0]));
	return ENC_SYM_TRUE;
}

static lbm_value ext_set_pos(lbm_value *args, lbm_uint argn)
{
	LBM_CHECK_ARGN_NUMBER(1);
	timeout_reset();
	mc_interface_set_pid_pos(lbm_dec_as_float(args[0]));
	return ENC_SYM_TRUE;
}

static lbm_value ext_foc_openloop(lbm_value *args, lbm_uint argn)
{
	LBM_CHECK_ARGN_NUMBER(2);
	timeout_reset();
	mc_interface_set_openloop_current(lbm_dec_as_float(args[0]), lbm_dec_as_float(args[1]));
	return ENC_SYM_TRUE;
}

static lbm_value ext_foc_beep(lbm_value *args, lbm_uint argn)
{
	LBM_CHECK_ARGN_NUMBER(3);
	timeout_reset();
	mcpwm_foc_beep(lbm_dec_as_float(args[0]), lbm_dec_as_float(args[1]), lbm_dec_as_float(args[2]));
	return ENC_SYM_TRUE;
}

// Motor get commands

static bool check_arg_filter(lbm_value *args, lbm_uint argn, int *res)
{
	*res = 0;
	if (argn > 1)
	{
		lbm_set_error_reason((char *)lbm_error_str_num_args);
		return false;
	}

	if (argn == 1)
	{
		if (!lbm_is_number(args[0]))
		{
			lbm_set_error_reason((char *)lbm_error_str_no_number);
			return false;
		}

		*res = lbm_dec_as_i32(args[0]);
	}

	return true;
}

static lbm_value ext_get_current(lbm_value *args, lbm_uint argn)
{
	int filter = 0;
	if (!check_arg_filter(args, argn, &filter))
	{
		return ENC_SYM_TERROR;
	}

	if (filter == 1)
	{
		return lbm_enc_float(mc_interface_read_reset_avg_motor_current());
	}
	else
	{
		return lbm_enc_float(mc_interface_get_tot_current_filtered());
	}
}

static lbm_value ext_get_current_dir(lbm_value *args, lbm_uint argn)
{
	(void)args;
	(void)argn;
	return lbm_enc_float(mc_interface_get_tot_current_directional_filtered());
}

static lbm_value ext_get_current_in(lbm_value *args, lbm_uint argn)
{
	int filter = 0;
	if (!check_arg_filter(args, argn, &filter))
	{
		return ENC_SYM_TERROR;
	}

	if (filter == 1)
	{
		return lbm_enc_float(mc_interface_read_reset_avg_input_current());
	}
	else
	{
		return lbm_enc_float(mc_interface_get_tot_current_in_filtered());
	}
}

static lbm_value ext_get_id(lbm_value *args, lbm_uint argn)
{
	int filter = 0;
	if (!check_arg_filter(args, argn, &filter))
	{
		return ENC_SYM_TERROR;
	}

	if (filter == 1)
	{
		return lbm_enc_float(mc_interface_read_reset_avg_id());
	}
	else
	{
		return lbm_enc_float(mcpwm_foc_get_id_filter());
	}
}

static lbm_value ext_get_iq(lbm_value *args, lbm_uint argn)
{
	int filter = 0;
	if (!check_arg_filter(args, argn, &filter))
	{
		return ENC_SYM_TERROR;
	}

	if (filter == 1)
	{
		return lbm_enc_float(mc_interface_read_reset_avg_iq());
	}
	else
	{
		return lbm_enc_float(mcpwm_foc_get_iq_filter());
	}
}

static lbm_value ext_get_vd(lbm_value *args, lbm_uint argn)
{
	int filter = 0;
	if (!check_arg_filter(args, argn, &filter))
	{
		return ENC_SYM_TERROR;
	}

	if (filter == 1)
	{
		return lbm_enc_float(mc_interface_read_reset_avg_vd());
	}
	else
	{
		return lbm_enc_float(mcpwm_foc_get_vd());
	}
}

static lbm_value ext_get_vq(lbm_value *args, lbm_uint argn)
{
	int filter = 0;
	if (!check_arg_filter(args, argn, &filter))
	{
		return ENC_SYM_TERROR;
	}

	if (filter == 1)
	{
		return lbm_enc_float(mc_interface_read_reset_avg_vq());
	}
	else
	{
		return lbm_enc_float(mcpwm_foc_get_vq());
	}
}

static lbm_value ext_foc_est_lambda(lbm_value *args, lbm_uint argn)
{
	(void)args;
	(void)argn;
	return lbm_enc_float(mcpwm_foc_get_est_lambda());
}

static lbm_value ext_foc_est_res(lbm_value *args, lbm_uint argn)
{
	(void)args;
	(void)argn;
	return lbm_enc_float(mcpwm_foc_get_est_res());
}

static lbm_value ext_foc_est_ind(lbm_value *args, lbm_uint argn)
{
	(void)args;
	(void)argn;
	return lbm_enc_float(mcpwm_foc_get_est_ind());
}

static lbm_value ext_get_duty(lbm_value *args, lbm_uint argn)
{
	(void)args;
	(void)argn;
	return lbm_enc_float(mc_interface_get_duty_cycle_now());
}

static lbm_value ext_get_rpm(lbm_value *args, lbm_uint argn)
{
	(void)args;
	(void)argn;
	return lbm_enc_float(mc_interface_get_rpm());
}

static lbm_value ext_get_pos(lbm_value *args, lbm_uint argn)
{
	(void)args;
	(void)argn;
	return lbm_enc_float(mc_interface_get_pid_pos_now());
}

static lbm_value ext_get_temp_fet(lbm_value *args, lbm_uint argn)
{
	LBM_CHECK_NUMBER_ALL();

	if (argn > 1)
	{
		return ENC_SYM_EERROR;
	}

	int fet = 0;
	if (argn == 1)
	{
		fet = lbm_dec_as_i32(args[0]);
	}

	bool is_m2 = mc_interface_get_motor_thread() == 2;

	switch (fet)
	{
	case 0:
		return lbm_enc_float(mc_interface_temp_fet_filtered());
	case 1:
		return lbm_enc_float(is_m2 ? NTC_TEMP_MOS1_M2() : NTC_TEMP_MOS1());
	case 2:
		return lbm_enc_float(is_m2 ? NTC_TEMP_MOS2_M2() : NTC_TEMP_MOS2());
	case 3:
		return lbm_enc_float(is_m2 ? NTC_TEMP_MOS3_M2() : NTC_TEMP_MOS3());
	default:
		return ENC_SYM_EERROR;
	}
}

static lbm_value ext_get_temp_mot(lbm_value *args, lbm_uint argn)
{
	(void)args;
	(void)argn;
	return lbm_enc_float(mc_interface_temp_motor_filtered());
}

static lbm_value ext_get_speed(lbm_value *args, lbm_uint argn)
{
	(void)args;
	(void)argn;
	return lbm_enc_float(mc_interface_get_speed());
}

static lbm_value ext_get_dist(lbm_value *args, lbm_uint argn)
{
	(void)args;
	(void)argn;
	return lbm_enc_float(mc_interface_get_distance());
}

static lbm_value ext_get_dist_abs(lbm_value *args, lbm_uint argn)
{
	(void)args;
	(void)argn;
	return lbm_enc_float(mc_interface_get_distance_abs());
}

static lbm_value ext_get_batt(lbm_value *args, lbm_uint argn)
{
	(void)args;
	(void)argn;
	return lbm_enc_float(mc_interface_get_battery_level(0));
}

static lbm_value ext_get_fault(lbm_value *args, lbm_uint argn)
{
	(void)args;
	(void)argn;
	return lbm_enc_i(mc_interface_get_fault());
}

static lbm_value ext_get_ah(lbm_value *args, lbm_uint argn)
{
	(void)args;
	(void)argn;
	return lbm_enc_float(mc_interface_get_amp_hours(false));
}

static lbm_value ext_get_wh(lbm_value *args, lbm_uint argn)
{
	(void)args;
	(void)argn;
	return lbm_enc_float(mc_interface_get_watt_hours(false));
}

static lbm_value ext_get_ah_chg(lbm_value *args, lbm_uint argn)
{
	(void)args;
	(void)argn;
	return lbm_enc_float(mc_interface_get_amp_hours_charged(false));
}

static lbm_value ext_get_wh_chg(lbm_value *args, lbm_uint argn)
{
	(void)args;
	(void)argn;
	return lbm_enc_float(mc_interface_get_watt_hours_charged(false));
}

// Setup values

static lbm_value ext_setup_ah(lbm_value *args, lbm_uint argn)
{
	(void)args;
	(void)argn;
	return lbm_enc_float(mc_interface_get_setup_values().ah_tot);
}

static lbm_value ext_setup_ah_chg(lbm_value *args, lbm_uint argn)
{
	(void)args;
	(void)argn;
	return lbm_enc_float(mc_interface_get_setup_values().ah_charge_tot);
}

static lbm_value ext_setup_wh(lbm_value *args, lbm_uint argn)
{
	(void)args;
	(void)argn;
	return lbm_enc_float(mc_interface_get_setup_values().wh_tot);
}

static lbm_value ext_setup_wh_chg(lbm_value *args, lbm_uint argn)
{
	(void)args;
	(void)argn;
	return lbm_enc_float(mc_interface_get_setup_values().wh_charge_tot);
}

static lbm_value ext_setup_current(lbm_value *args, lbm_uint argn)
{
	(void)args;
	(void)argn;
	return lbm_enc_float(mc_interface_get_setup_values().current_tot);
}

static lbm_value ext_setup_current_in(lbm_value *args, lbm_uint argn)
{
	(void)args;
	(void)argn;
	return lbm_enc_float(mc_interface_get_setup_values().current_in_tot);
}

static lbm_value ext_setup_num_vescs(lbm_value *args, lbm_uint argn)
{
	(void)args;
	(void)argn;
	return lbm_enc_i(mc_interface_get_setup_values().num_vescs);
}

// Positions

static lbm_value ext_get_encoder(lbm_value *args, lbm_uint argn)
{
	(void)args;
	(void)argn;
	return lbm_enc_float(encoder_read_deg());
}

static lbm_value ext_set_encoder(lbm_value *args, lbm_uint argn)
{
	LBM_CHECK_ARGN_NUMBER(1);
	encoder_set_deg(lbm_dec_as_float(args[0]));
	return ENC_SYM_TRUE;
}

static lbm_value ext_get_encoder_error_rate(lbm_value *args, lbm_uint argn)
{
	(void)args;
	(void)argn;
	return lbm_enc_float(encoder_get_error_rate());
}

static lbm_value ext_pos_pid_now(lbm_value *args, lbm_uint argn)
{
	(void)args;
	(void)argn;
	return lbm_enc_float(mc_interface_get_pid_pos_now());
}

static lbm_value ext_pos_pid_set(lbm_value *args, lbm_uint argn)
{
	(void)args;
	(void)argn;
	return lbm_enc_float(mc_interface_get_pid_pos_set());
}

static lbm_value ext_pos_pid_error(lbm_value *args, lbm_uint argn)
{
	(void)args;
	(void)argn;
	return lbm_enc_float(utils_angle_difference(mc_interface_get_pid_pos_set(), mc_interface_get_pid_pos_now()));
}

static lbm_value ext_phase_motor(lbm_value *args, lbm_uint argn)
{
	(void)args;
	(void)argn;
	return lbm_enc_float(mcpwm_foc_get_phase());
}

static lbm_value ext_phase_encoder(lbm_value *args, lbm_uint argn)
{
	(void)args;
	(void)argn;
	return lbm_enc_float(mcpwm_foc_get_phase_encoder());
}

<<<<<<< HEAD
static lbm_value ext_phase_observer(lbm_value *args, lbm_uint argn)
{
	(void)args;
	(void)argn;
=======
static lbm_value ext_phase_hall(lbm_value *args, lbm_uint argn) {
	(void)args; (void)argn;
	return lbm_enc_float(mcpwm_foc_get_phase_hall());
}

static lbm_value ext_phase_observer(lbm_value *args, lbm_uint argn) {
	(void)args; (void)argn;
>>>>>>> a8a88bba
	return lbm_enc_float(mcpwm_foc_get_phase_observer());
}

static lbm_value ext_observer_error(lbm_value *args, lbm_uint argn)
{
	(void)args;
	(void)argn;
	return lbm_enc_float(utils_angle_difference(mcpwm_foc_get_phase_observer(), mcpwm_foc_get_phase_encoder()));
}

// CAN-commands

static lbm_value ext_can_current(lbm_value *args, lbm_uint argn)
{
	LBM_CHECK_NUMBER_ALL();

	if (argn == 2)
	{
		comm_can_set_current(lbm_dec_as_i32(args[0]), lbm_dec_as_float(args[1]));
	}
	else if (argn == 3)
	{
		comm_can_set_current_off_delay(lbm_dec_as_i32(args[0]), lbm_dec_as_float(args[1]), lbm_dec_as_float(args[2]));
	}
	else
	{
		return ENC_SYM_EERROR;
	}

	return ENC_SYM_TRUE;
}

static lbm_value ext_can_current_rel(lbm_value *args, lbm_uint argn)
{
	LBM_CHECK_NUMBER_ALL();

	if (argn == 2)
	{
		comm_can_set_current_rel(lbm_dec_as_i32(args[0]), lbm_dec_as_float(args[1]));
	}
	else if (argn == 3)
	{
		comm_can_set_current_rel_off_delay(lbm_dec_as_i32(args[0]), lbm_dec_as_float(args[1]), lbm_dec_as_float(args[2]));
	}
	else
	{
		return ENC_SYM_EERROR;
	}

	return ENC_SYM_TRUE;
}

static lbm_value ext_can_duty(lbm_value *args, lbm_uint argn)
{
	LBM_CHECK_ARGN_NUMBER(2);
	comm_can_set_duty(lbm_dec_as_i32(args[0]), lbm_dec_as_float(args[1]));
	return ENC_SYM_TRUE;
}

static lbm_value ext_can_brake(lbm_value *args, lbm_uint argn)
{
	LBM_CHECK_ARGN_NUMBER(2);
	comm_can_set_current_brake(lbm_dec_as_i32(args[0]), lbm_dec_as_float(args[1]));
	return ENC_SYM_TRUE;
}

static lbm_value ext_can_brake_rel(lbm_value *args, lbm_uint argn)
{
	LBM_CHECK_ARGN_NUMBER(2);
	comm_can_set_current_brake_rel(lbm_dec_as_i32(args[0]), lbm_dec_as_float(args[1]));
	return ENC_SYM_TRUE;
}

static lbm_value ext_can_rpm(lbm_value *args, lbm_uint argn)
{
	LBM_CHECK_ARGN_NUMBER(2);
	comm_can_set_rpm(lbm_dec_as_i32(args[0]), lbm_dec_as_float(args[1]));
	return ENC_SYM_TRUE;
}

static lbm_value ext_can_pos(lbm_value *args, lbm_uint argn)
{
	LBM_CHECK_ARGN_NUMBER(2);
	comm_can_set_pos(lbm_dec_as_i32(args[0]), lbm_dec_as_float(args[1]));
	return ENC_SYM_TRUE;
}

static lbm_value ext_can_get_current(lbm_value *args, lbm_uint argn)
{
	LBM_CHECK_ARGN_NUMBER(1);
	can_status_msg *stat0 = comm_can_get_status_msg_id(lbm_dec_as_i32(args[0]));
	if (stat0)
	{
		return lbm_enc_float(stat0->current);
	}
	else
	{
		return lbm_enc_float(0.0);
	}
}

static lbm_value ext_can_get_current_dir(lbm_value *args, lbm_uint argn)
{
	LBM_CHECK_ARGN_NUMBER(1);
	can_status_msg *stat0 = comm_can_get_status_msg_id(lbm_dec_as_i32(args[0]));
	if (stat0)
	{
		return lbm_enc_float(stat0->current * SIGN(stat0->duty));
	}
	else
	{
		return lbm_enc_float(0.0);
	}
}

static lbm_value ext_can_get_current_in(lbm_value *args, lbm_uint argn)
{
	LBM_CHECK_ARGN_NUMBER(1);
	can_status_msg_4 *stat4 = comm_can_get_status_msg_4_id(lbm_dec_as_i32(args[0]));
	if (stat4)
	{
		return lbm_enc_float((float)stat4->current_in);
	}
	else
	{
		return lbm_enc_float(0.0);
	}
}

static lbm_value ext_can_get_duty(lbm_value *args, lbm_uint argn)
{
	LBM_CHECK_ARGN_NUMBER(1);
	can_status_msg *stat0 = comm_can_get_status_msg_id(lbm_dec_as_i32(args[0]));
	if (stat0)
	{
		return lbm_enc_float(stat0->duty);
	}
	else
	{
		return lbm_enc_float(0.0);
	}
}

static lbm_value ext_can_get_rpm(lbm_value *args, lbm_uint argn)
{
	LBM_CHECK_ARGN_NUMBER(1);
	can_status_msg *stat0 = comm_can_get_status_msg_id(lbm_dec_as_i32(args[0]));
	if (stat0)
	{
		return lbm_enc_float(stat0->rpm);
	}
	else
	{
		return lbm_enc_float(0.0);
	}
}

static lbm_value ext_can_get_temp_fet(lbm_value *args, lbm_uint argn)
{
	LBM_CHECK_ARGN_NUMBER(1);
	can_status_msg_4 *stat4 = comm_can_get_status_msg_4_id(lbm_dec_as_i32(args[0]));
	if (stat4)
	{
		return lbm_enc_float((float)stat4->temp_fet);
	}
	else
	{
		return lbm_enc_float(0.0);
	}
}

static lbm_value ext_can_get_temp_motor(lbm_value *args, lbm_uint argn)
{
	LBM_CHECK_ARGN_NUMBER(1);
	can_status_msg_4 *stat4 = comm_can_get_status_msg_4_id(lbm_dec_as_i32(args[0]));
	if (stat4)
	{
		return lbm_enc_float((float)stat4->temp_motor);
	}
	else
	{
		return lbm_enc_float(0.0);
	}
}

static lbm_value ext_can_get_speed(lbm_value *args, lbm_uint argn)
{
	LBM_CHECK_ARGN_NUMBER(1);
	can_status_msg *stat0 = comm_can_get_status_msg_id(lbm_dec_as_i32(args[0]));
	if (stat0)
	{
		const volatile mc_configuration *conf = mc_interface_get_configuration();
		const float rpm = stat0->rpm / (conf->si_motor_poles / 2.0);
		return lbm_enc_float((rpm / 60.0) * conf->si_wheel_diameter * M_PI / conf->si_gear_ratio);
	}
	else
	{
		return lbm_enc_float(0.0);
	}
}

static lbm_value ext_can_get_dist(lbm_value *args, lbm_uint argn)
{
	LBM_CHECK_ARGN_NUMBER(1);
	can_status_msg_5 *stat5 = comm_can_get_status_msg_5_id(lbm_dec_as_i32(args[0]));
	if (stat5)
	{
		const volatile mc_configuration *conf = mc_interface_get_configuration();
		const float tacho_scale = (conf->si_wheel_diameter * M_PI) / (3.0 * conf->si_motor_poles * conf->si_gear_ratio);
		return lbm_enc_float((float)stat5->tacho_value * tacho_scale);
	}
	else
	{
		return lbm_enc_float(0.0);
	}
}

static lbm_value ext_can_get_ppm(lbm_value *args, lbm_uint argn)
{
	LBM_CHECK_ARGN_NUMBER(1);
	can_status_msg_6 *stat6 = comm_can_get_status_msg_6_id(lbm_dec_as_i32(args[0]));
	if (stat6)
	{
		return lbm_enc_float((float)stat6->ppm);
	}
	else
	{
		return lbm_enc_float(0.0);
	}
}

static lbm_value ext_can_get_adc(lbm_value *args, lbm_uint argn)
{
	if (argn != 1 && argn != 2)
	{
		return ENC_SYM_EERROR;
	}

	LBM_CHECK_NUMBER_ALL();

	lbm_int channel = 0;
	if (argn == 2)
	{
		channel = lbm_dec_as_i32(args[1]);
	}

	can_status_msg_6 *stat6 = comm_can_get_status_msg_6_id(lbm_dec_as_i32(args[0]));

	if (stat6)
	{
		if (channel == 0)
		{
			return lbm_enc_float(stat6->adc_1);
		}
		else if (channel == 1)
		{
			return lbm_enc_float(stat6->adc_2);
		}
		else if (channel == 2)
		{
			return lbm_enc_float(stat6->adc_3);
		}
		else
		{
			return ENC_SYM_EERROR;
		}
	}
	else
	{
		return lbm_enc_float(-1.0);
	}
}

static lbm_value ext_can_get_vin(lbm_value *args, lbm_uint argn)
{
	LBM_CHECK_ARGN_NUMBER(1);
	can_status_msg_5 *stat5 = comm_can_get_status_msg_5_id(lbm_dec_as_i32(args[0]));
	if (stat5)
	{
		return lbm_enc_float(stat5->v_in);
	}
	else
	{
		return lbm_enc_float(0.0);
	}
}

static int cmp_int(const void *a, const void *b)
{
	return (*(int *)a - *(int *)b);
}

static lbm_value ext_can_list_devs(lbm_value *args, lbm_uint argn)
{
	(void)args;
	(void)argn;

	int dev_num = 0;
	can_status_msg *msg = comm_can_get_status_msg_index(dev_num);

	while (msg && msg->id >= 0)
	{
		dev_num++;
		msg = comm_can_get_status_msg_index(dev_num);
	}

	int devs[dev_num];

	for (int i = 0; i < dev_num; i++)
	{
		msg = comm_can_get_status_msg_index(i);
		if (msg)
		{
			devs[i] = msg->id;
		}
		else
		{
			devs[i] = -1;
		}
	}

	qsort(devs, dev_num, sizeof(int), cmp_int);
	lbm_value dev_list = ENC_SYM_NIL;

	for (int i = (dev_num - 1); i >= 0; i--)
	{
		if (devs[i] >= 0)
		{
			dev_list = lbm_cons(lbm_enc_i(devs[i]), dev_list);
		}
		else
		{
			break;
		}
	}

	return dev_list;
}

static lbm_value ext_can_scan(lbm_value *args, lbm_uint argn)
{
	(void)args;
	(void)argn;
	lbm_value dev_list = ENC_SYM_NIL;

	for (int i = 253; i >= 0; i--)
	{
		if (comm_can_ping(i, 0))
		{
			dev_list = lbm_cons(lbm_enc_i(i), dev_list);
		}
	}

	return dev_list;
}

static lbm_value ext_can_send(lbm_value *args, lbm_uint argn, bool is_eid)
{
	if (argn != 2 || !lbm_is_number(args[0]))
	{
		return ENC_SYM_EERROR;
	}

	lbm_value curr = args[1];
	uint8_t to_send[8];
	int ind = 0;

	if (lbm_is_array_r(curr))
	{
		lbm_array_header_t *array = (lbm_array_header_t *)lbm_car(curr);
		ind = array->size;
		if (ind > 8)
		{
			ind = 0;
		}

		memcpy(to_send, array->data, ind);
	}
	else
	{
		while (lbm_is_cons(curr))
		{
			lbm_value arg = lbm_car(curr);

			if (lbm_is_number(arg))
			{
				to_send[ind++] = lbm_dec_as_u32(arg);
			}
			else
			{
				return ENC_SYM_EERROR;
			}

			if (ind == 8)
			{
				break;
			}

			curr = lbm_cdr(curr);
		}
	}

	if (is_eid)
	{
		comm_can_transmit_eid(lbm_dec_as_u32(args[0]), to_send, ind);
	}
	else
	{
		comm_can_transmit_sid(lbm_dec_as_u32(args[0]), to_send, ind);
	}

	return ENC_SYM_TRUE;
}

static lbm_value ext_can_send_sid(lbm_value *args, lbm_uint argn)
{
	return ext_can_send(args, argn, false);
}

static lbm_value ext_can_send_eid(lbm_value *args, lbm_uint argn)
{
	return ext_can_send(args, argn, true);
}

static volatile lbm_cid can_recv_sid_cid = -1;
static volatile lbm_cid can_recv_eid_cid = -1;

static lbm_value ext_can_recv_sid(lbm_value *args, lbm_uint argn) {
	if (argn > 1 || (argn == 1 && !lbm_is_number(args[0]))) {
		lbm_set_error_reason((char*)lbm_error_str_incorrect_arg);
	}

	float timeout = -1.0;
	if (argn == 1) {
		timeout = lbm_dec_as_float(args[0]);
	}

	can_recv_sid_cid = lbm_get_current_cid();

	if (timeout > 0.0) {
		lbm_block_ctx_from_extension_timeout(timeout);
	} else {
		lbm_block_ctx_from_extension();
	}

	return ENC_SYM_TRUE;
}

static lbm_value ext_can_recv_eid(lbm_value *args, lbm_uint argn) {
	if (argn > 1 || (argn == 1 && !lbm_is_number(args[0]))) {
		lbm_set_error_reason((char*)lbm_error_str_incorrect_arg);
	}

	float timeout = -1.0;
	if (argn == 1) {
		timeout = lbm_dec_as_float(args[0]);
	}

	can_recv_eid_cid = lbm_get_current_cid();

	if (timeout > 0.0) {
		lbm_block_ctx_from_extension_timeout(timeout);
	} else {
		lbm_block_ctx_from_extension();
	}

	return ENC_SYM_TRUE;
}

// Math

static lbm_value ext_throttle_curve(lbm_value *args, lbm_uint argn)
{
	LBM_CHECK_ARGN_NUMBER(4);
	return lbm_enc_float(utils_throttle_curve(
		lbm_dec_as_float(args[0]),
		lbm_dec_as_float(args[1]),
		lbm_dec_as_float(args[2]),
		lbm_dec_as_i32(args[3])));
}

// Bit operations

/*
 * args[0]: Initial value
 * args[1]: Offset in initial value to modify
 * args[2]: Value to modify with
 * args[3]: Size in bits of value to modify with
 */
static lbm_value ext_bits_enc_int(lbm_value *args, lbm_uint argn)
{
	LBM_CHECK_ARGN_NUMBER(4)
	uint32_t initial = lbm_dec_as_u32(args[0]);
	uint32_t offset = lbm_dec_as_u32(args[1]);
	uint32_t number = lbm_dec_as_u32(args[2]);
	uint32_t bits = lbm_dec_as_u32(args[3]);
	initial &= ~((0xFFFFFFFF >> (32 - bits)) << offset);
	initial |= (number << (32 - bits)) >> (32 - bits - offset);

	if (initial > ((1 << 27) - 1))
	{
		return lbm_enc_i32(initial);
	}
	else
	{
		return lbm_enc_i(initial);
	}
}

/*
 * args[0]: Value
 * args[1]: Offset in initial value to get
 * args[2]: Size in bits of value to get
 */
static lbm_value ext_bits_dec_int(lbm_value *args, lbm_uint argn)
{
	LBM_CHECK_ARGN_NUMBER(3)
	uint32_t val = lbm_dec_as_u32(args[0]);
	uint32_t offset = lbm_dec_as_u32(args[1]);
	uint32_t bits = lbm_dec_as_u32(args[2]);
	val >>= offset;
	val &= 0xFFFFFFFF >> (32 - bits);

	if (val > ((1 << 27) - 1))
	{
		return lbm_enc_i32(val);
	}
	else
	{
		return lbm_enc_i(val);
	}
}

// Events that will be sent to lisp if a handler is registered

static volatile bool event_can_sid_en = false;
static volatile bool event_can_eid_en = false;
static volatile bool event_data_rx_en = false;
static volatile bool event_shutdown_en = false;
static volatile bool event_icu_width_en = false;
static volatile bool event_icu_period_en = false;
static lbm_uint sym_event_can_sid;
static lbm_uint sym_event_can_eid;
static lbm_uint sym_event_data_rx;
static lbm_uint sym_event_shutdown;
static lbm_uint sym_event_icu_width;
static lbm_uint sym_event_icu_period;

static lbm_value ext_enable_event(lbm_value *args, lbm_uint argn)
{
	if (argn != 1 && argn != 2)
	{
		return ENC_SYM_EERROR;
	}

	if (argn == 2 && !lbm_is_number(args[1]))
	{
		return ENC_SYM_EERROR;
	}

	bool en = true;
	if (argn == 2 && !lbm_dec_as_i32(args[1]))
	{
		en = false;
	}

	lbm_uint name = lbm_dec_sym(args[0]);

	if (name == sym_event_can_sid)
	{
		event_can_sid_en = en;
	}
	else if (name == sym_event_can_eid)
	{
		event_can_eid_en = en;
	}
	else if (name == sym_event_data_rx)
	{
		event_data_rx_en = en;
	}
	else if (name == sym_event_shutdown)
	{
		event_shutdown_en = en;
	}
	else if (name == sym_event_icu_width)
	{
		event_icu_width_en = en;
	}
	else if (name == sym_event_icu_period)
	{
		event_icu_period_en = en;
	}
	else
	{
		return ENC_SYM_EERROR;
	}

	return ENC_SYM_TRUE;
}

/*
 * args[0]: Motor, 1 or 2
 * args[1]: Phase, 1, 2 or 3
 * args[2]: Use raw ADC values. Optional argument.
 */
static lbm_value ext_raw_adc_current(lbm_value *args, lbm_uint argn)
{
	LBM_CHECK_NUMBER_ALL();

	if (argn != 2 && argn != 3)
	{
		return ENC_SYM_EERROR;
	}

	uint32_t motor = lbm_dec_as_i32(args[0]);
	uint32_t phase = lbm_dec_as_i32(args[1]);

	volatile float ofs1, ofs2, ofs3;
	mcpwm_foc_get_current_offsets(&ofs1, &ofs2, &ofs3, motor == 2);
	float ph1, ph2, ph3;
	mcpwm_foc_get_currents_adc(&ph1, &ph2, &ph3, motor == 2);
	float scale = FAC_CURRENT;

	if (argn == 3 && lbm_dec_as_i32(args[2]) != 0)
	{
		scale = 1.0;
		ofs1 = 0.0;
		ofs2 = 0.0;
		ofs3 = 0.0;
	}

	switch (phase)
	{
	case 1:
		return lbm_enc_float((ph1 - ofs1) * scale);
	case 2:
		return lbm_enc_float((ph2 - ofs2) * scale);
	case 3:
		return lbm_enc_float((ph3 - ofs3) * scale);
	default:
		return ENC_SYM_EERROR;
	}
}

/*
 * args[0]: Motor, 1 or 2
 * args[1]: Phase, 1, 2 or 3
 * args[2]: Use raw ADC values. Optional argument.
 */
static lbm_value ext_raw_adc_voltage(lbm_value *args, lbm_uint argn)
{
	LBM_CHECK_NUMBER_ALL();

	if (argn != 2 && argn != 3)
	{
		return ENC_SYM_EERROR;
	}

	uint32_t motor = lbm_dec_as_i32(args[0]);
	uint32_t phase = lbm_dec_as_i32(args[1]);

	float ofs1, ofs2, ofs3;
	mcpwm_foc_get_voltage_offsets(&ofs1, &ofs2, &ofs3, motor == 2);
	float scale = ((VIN_R1 + VIN_R2) / VIN_R2) * ADC_VOLTS_PH_FACTOR;

	if (argn == 3 && lbm_dec_as_i32(args[2]) != 0)
	{
		scale = 4095.0 / V_REG;
		ofs1 = 0.0;
		ofs2 = 0.0;
		ofs3 = 0.0;
	}

	float Va = 0.0, Vb = 0.0, Vc = 0.0;
	if (motor == 2)
	{
#ifdef HW_HAS_DUAL_MOTORS
		Va = (ADC_VOLTS(ADC_IND_SENS4) - ofs1) * scale;
		Vb = (ADC_VOLTS(ADC_IND_SENS5) - ofs2) * scale;
		Vc = (ADC_VOLTS(ADC_IND_SENS6) - ofs3) * scale;
#else
		return ENC_SYM_EERROR;
#endif
	}
	else if (motor == 1)
	{
		Va = (ADC_VOLTS(ADC_IND_SENS1) - ofs1) * scale;
		Vb = (ADC_VOLTS(ADC_IND_SENS2) - ofs2) * scale;
		Vc = (ADC_VOLTS(ADC_IND_SENS3) - ofs3) * scale;
	}
	else
	{
		return ENC_SYM_EERROR;
	}

	switch (phase)
	{
	case 1:
		return lbm_enc_float(Va);
	case 2:
		return lbm_enc_float(Vb);
	case 3:
		return lbm_enc_float(Vc);
	default:
		return ENC_SYM_EERROR;
	}
}

static lbm_value ext_raw_mod_alpha(lbm_value *args, lbm_uint argn)
{
	(void)args;
	(void)argn;
	return lbm_enc_float(mcpwm_foc_get_mod_alpha_raw());
}

static lbm_value ext_raw_mod_beta(lbm_value *args, lbm_uint argn)
{
	(void)args;
	(void)argn;
	return lbm_enc_float(mcpwm_foc_get_mod_beta_raw());
}

static lbm_value ext_raw_mod_alpha_measured(lbm_value *args, lbm_uint argn)
{
	(void)args;
	(void)argn;
	return lbm_enc_float(mcpwm_foc_get_mod_alpha_measured());
}

static lbm_value ext_raw_mod_beta_measured(lbm_value *args, lbm_uint argn)
{
	(void)args;
	(void)argn;
	return lbm_enc_float(mcpwm_foc_get_mod_beta_measured());
}

static lbm_value ext_raw_hall(lbm_value *args, lbm_uint argn)
{
	LBM_CHECK_NUMBER_ALL();

	if (argn != 1 && argn != 2)
	{
		return ENC_SYM_EERROR;
	}

	int motor = lbm_dec_i(args[0]);
	int samples = mc_interface_get_configuration()->m_hall_extra_samples;

	if (argn == 2)
	{
		samples = lbm_dec_i(args[1]);
	}

	if ((motor != 1 && motor != 2) || samples < 0 || samples > 20)
	{
		return ENC_SYM_EERROR;
	}

	int hall = utils_read_hall(motor == 2, samples);

	lbm_value hall_list = ENC_SYM_NIL;
	hall_list = lbm_cons(lbm_enc_i((hall >> 2) & 1), hall_list);
	hall_list = lbm_cons(lbm_enc_i((hall >> 1) & 1), hall_list);
	hall_list = lbm_cons(lbm_enc_i((hall >> 0) & 1), hall_list);

	return hall_list;
}

// UART
static SerialConfig uart_cfg = {
	2500000, 0, 0, 0};

static bool uart_started = false;

static lbm_value ext_uart_start(lbm_value *args, lbm_uint argn)
{
	if ((argn != 1 && argn != 2) || !lbm_is_number(args[0]))
	{
		return ENC_SYM_EERROR;
	}

	int baud = lbm_dec_as_i32(args[0]);

	if (baud < 10 || baud > 10000000)
	{
		return ENC_SYM_EERROR;
	}

	bool half_duplex = false;
	if (argn == 2)
	{
		if (lbm_is_symbol(args[1]))
		{
			if (compare_symbol(lbm_dec_sym(args[1]), &syms_vesc.half_duplex))
			{
				half_duplex = true;
			}
			else
			{
				return ENC_SYM_EERROR;
			}
		}
		else
		{
			return ENC_SYM_TERROR;
		}
	}

	app_configuration *appconf = mempools_alloc_appconf();
	conf_general_read_app_configuration(appconf);
	if (appconf->app_to_use == APP_UART ||
		appconf->app_to_use == APP_PPM_UART ||
		appconf->app_to_use == APP_ADC_UART)
	{
		appconf->app_to_use = APP_NONE;
		conf_general_store_app_configuration(appconf);
		app_set_configuration(appconf);
	}
	mempools_free_appconf(appconf);

	uart_cfg.speed = baud;
	uart_cfg.cr3 = half_duplex ? USART_CR3_HDSEL : 0;

	sdStop(&HW_UART_DEV);
	sdStart(&HW_UART_DEV, &uart_cfg);

	palSetPadMode(HW_UART_TX_PORT, HW_UART_TX_PIN, PAL_MODE_ALTERNATE(HW_UART_GPIO_AF));
	if (!half_duplex)
	{
		palSetPadMode(HW_UART_RX_PORT, HW_UART_RX_PIN, PAL_MODE_ALTERNATE(HW_UART_GPIO_AF));
	}

	uart_started = true;

	return ENC_SYM_TRUE;
}

static void wait_uart_tx_task(void *arg)
{
	(void)arg;
	while (!chOQIsEmptyI(&HW_UART_DEV.oqueue))
	{
		chThdSleepMilliseconds(1);
	}
	chThdSleepMilliseconds(1);
	HW_UART_DEV.usart->CR1 |= USART_CR1_RE;
}

static lbm_value ext_uart_write(lbm_value *args, lbm_uint argn)
{
	if (argn != 1 || (!lbm_is_cons(args[0]) && !lbm_is_array_r(args[0])))
	{
		return ENC_SYM_EERROR;
	}

	if (!uart_started)
	{
		return ENC_SYM_EERROR;
	}

	const int max_len = 20;
	uint8_t to_send[max_len];
	uint8_t *to_send_ptr = to_send;
	int ind = 0;

	if (lbm_is_array_r(args[0]))
	{
		lbm_array_header_t *array = (lbm_array_header_t *)lbm_car(args[0]);
		to_send_ptr = (uint8_t *)array->data;
		ind = array->size;
	}
	else
	{
		lbm_value curr = args[0];
		while (lbm_is_cons(curr))
		{
			lbm_value arg = lbm_car(curr);

			if (lbm_is_number(arg))
			{
				to_send[ind++] = lbm_dec_as_u32(arg);
			}
			else
			{
				return ENC_SYM_EERROR;
			}

			if (ind == max_len)
			{
				break;
			}

			curr = lbm_cdr(curr);
		}
	}

	if (uart_cfg.cr3 & USART_CR3_HDSEL)
	{
		HW_UART_DEV.usart->CR1 &= ~USART_CR1_RE;
		sdWrite(&HW_UART_DEV, to_send_ptr, ind);
		worker_execute(wait_uart_tx_task, 0);
	}
	else
	{
		sdWrite(&HW_UART_DEV, to_send_ptr, ind);
	}

	return ENC_SYM_TRUE;
}

static lbm_value ext_uart_read(lbm_value *args, lbm_uint argn)
{
	if ((argn != 2 && argn != 3 && argn != 4) ||
		!lbm_is_array_r(args[0]) || !lbm_is_number(args[1]))
	{
		return ENC_SYM_EERROR;
	}

	unsigned int num = lbm_dec_as_u32(args[1]);
	if (num > 512)
	{
		return ENC_SYM_EERROR;
	}

	if (num == 0 || !uart_started)
	{
		return lbm_enc_i(0);
	}

	unsigned int offset = 0;
	if (argn >= 3)
	{
		if (!lbm_is_number(args[2]))
		{
			return ENC_SYM_EERROR;
		}
		offset = lbm_dec_as_u32(args[2]);
	}

	int stop_at = -1;
	if (argn >= 4)
	{
		if (!lbm_is_number(args[3]))
		{
			return ENC_SYM_EERROR;
		}
		stop_at = lbm_dec_as_u32(args[3]);
	}

	lbm_array_header_t *array = (lbm_array_header_t *)lbm_car(args[0]);
	if (array->size < (num + offset))
	{
		return ENC_SYM_EERROR;
	}

	unsigned int count = 0;
	msg_t res = sdGetTimeout(&HW_UART_DEV, TIME_IMMEDIATE);
	while (res != MSG_TIMEOUT)
	{
		((uint8_t *)array->data)[offset + count] = (uint8_t)res;
		count++;
		if (res == stop_at || count >= num)
		{
			break;
		}
		res = sdGetTimeout(&HW_UART_DEV, TIME_IMMEDIATE);
	}

	return lbm_enc_i(count);
}

static i2c_bb_state i2c_cfg = {
	HW_UART_RX_PORT, HW_UART_RX_PIN, HW_UART_TX_PORT, HW_UART_TX_PIN, I2C_BB_RATE_400K, 0, 0, {{NULL, NULL}, NULL, NULL}};
static bool i2c_started = false;

static lbm_value ext_i2c_start(lbm_value *args, lbm_uint argn)
{
	if (argn > 3)
	{
		return ENC_SYM_EERROR;
	}

	i2c_cfg.rate = I2C_BB_RATE_200K;
	if (argn >= 1)
	{
		if (!lbm_is_symbol(args[0]))
		{
			return ENC_SYM_EERROR;
		}

		if (compare_symbol(lbm_dec_sym(args[0]), &syms_vesc.rate_100k))
		{
			i2c_cfg.rate = I2C_BB_RATE_100K;
		}
		else if (compare_symbol(lbm_dec_sym(args[0]), &syms_vesc.rate_200k))
		{
			i2c_cfg.rate = I2C_BB_RATE_200K;
		}
		else if (compare_symbol(lbm_dec_sym(args[0]), &syms_vesc.rate_400k))
		{
			i2c_cfg.rate = I2C_BB_RATE_400K;
		}
		else if (compare_symbol(lbm_dec_sym(args[0]), &syms_vesc.rate_700k))
		{
			i2c_cfg.rate = I2C_BB_RATE_700K;
		}
		else
		{
			return ENC_SYM_EERROR;
		}
	}

	stm32_gpio_t *sda_gpio = HW_UART_RX_PORT;
	uint32_t sda_pin = HW_UART_RX_PIN;
	if (argn >= 2)
	{
		if (!lbm_is_symbol(args[1]) ||
			!lispif_symbol_to_io(lbm_dec_sym(args[1]), &sda_gpio, &sda_pin))
		{
			return ENC_SYM_EERROR;
		}
	}
	i2c_cfg.sda_gpio = sda_gpio;
	i2c_cfg.sda_pin = sda_pin;

	stm32_gpio_t *scl_gpio = HW_UART_TX_PORT;
	uint32_t scl_pin = HW_UART_TX_PIN;
	if (argn >= 3)
	{
		if (!lbm_is_symbol(args[2]) ||
			!lispif_symbol_to_io(lbm_dec_sym(args[2]), &scl_gpio, &scl_pin))
		{
			return ENC_SYM_EERROR;
		}
	}
	i2c_cfg.scl_gpio = scl_gpio;
	i2c_cfg.scl_pin = scl_pin;

	bool is_using_uart_pins =
		(sda_gpio == HW_UART_TX_PORT && sda_pin == HW_UART_TX_PIN) ||
		(scl_gpio == HW_UART_TX_PORT && scl_pin == HW_UART_TX_PIN) ||
		(sda_gpio == HW_UART_RX_PORT && sda_pin == HW_UART_RX_PIN) ||
		(scl_gpio == HW_UART_RX_PORT && scl_pin == HW_UART_RX_PIN);

	if (is_using_uart_pins)
	{
		app_configuration *appconf = mempools_alloc_appconf();
		conf_general_read_app_configuration(appconf);

		if (appconf->app_to_use == APP_UART ||
			appconf->app_to_use == APP_PPM_UART ||
			appconf->app_to_use == APP_ADC_UART)
		{
			appconf->app_to_use = APP_NONE;
			conf_general_store_app_configuration(appconf);
			app_set_configuration(appconf);
		}
		mempools_free_appconf(appconf);
	}

	i2c_bb_init(&i2c_cfg);
	i2c_started = true;

	return ENC_SYM_TRUE;
}

static lbm_value ext_i2c_tx_rx(lbm_value *args, lbm_uint argn)
{
	if (argn != 2 && argn != 3)
	{
		return ENC_SYM_EERROR;
	}

	if (!i2c_started)
	{
		return lbm_enc_i(0);
	}

	uint16_t addr = 0;
	size_t txlen = 0;
	size_t rxlen = 0;
	uint8_t *txbuf = 0;
	uint8_t *rxbuf = 0;

	const unsigned int max_len = 40;
	uint8_t to_send[max_len];

	if (!lbm_is_number(args[0]))
	{
		return ENC_SYM_EERROR;
	}
	addr = lbm_dec_as_u32(args[0]);

	if (lbm_is_array_r(args[1]))
	{
		lbm_array_header_t *array = (lbm_array_header_t *)lbm_car(args[1]);
		txbuf = (uint8_t *)array->data;
		txlen = array->size;
	}
	else
	{
		lbm_value curr = args[1];
		while (lbm_is_cons(curr))
		{
			lbm_value arg = lbm_car(curr);

			if (lbm_is_number(arg))
			{
				to_send[txlen++] = lbm_dec_as_u32(arg);
			}
			else
			{
				return ENC_SYM_EERROR;
			}

			if (txlen == max_len)
			{
				break;
			}

			curr = lbm_cdr(curr);
		}

		if (txlen > 0)
		{
			txbuf = to_send;
		}
	}

	if (argn >= 3 && lbm_is_array_rw(args[2]))
	{
		lbm_array_header_t *array = (lbm_array_header_t *)lbm_car(args[2]);
		rxbuf = (uint8_t *)array->data;
		rxlen = array->size;
	}

	return lbm_enc_i(i2c_bb_tx_rx(&i2c_cfg, addr, txbuf, txlen, rxbuf, rxlen) ? 1 : 0);
}

static lbm_value ext_i2c_restore(lbm_value *args, lbm_uint argn)
{
	(void)args;
	(void)argn;

	if (!i2c_started)
	{
		return lbm_enc_i(0);
	}

	i2c_bb_restore_bus(&i2c_cfg);

	return lbm_enc_i(1);
}

static lbm_value ext_gpio_configure(lbm_value *args, lbm_uint argn)
{
	LBM_CHECK_ARGN(2);

	if (!lbm_is_symbol(args[0]) || !lbm_is_symbol(args[1]))
	{
		return ENC_SYM_EERROR;
	}

	lbm_uint name = lbm_dec_sym(args[1]);
	iomode_t mode = PAL_MODE_OUTPUT_PUSHPULL;

	if (compare_symbol(name, &syms_vesc.pin_mode_out))
	{
		mode = PAL_MODE_OUTPUT_PUSHPULL;
	}
	else if (compare_symbol(name, &syms_vesc.pin_mode_od))
	{
		mode = PAL_MODE_OUTPUT_OPENDRAIN;
	}
	else if (compare_symbol(name, &syms_vesc.pin_mode_od_pu))
	{
		mode = PAL_MODE_OUTPUT_OPENDRAIN | PAL_STM32_PUDR_PULLUP;
	}
	else if (compare_symbol(name, &syms_vesc.pin_mode_od_pd))
	{
		mode = PAL_MODE_OUTPUT_OPENDRAIN | PAL_STM32_PUDR_PULLDOWN;
	}
	else if (compare_symbol(name, &syms_vesc.pin_mode_in))
	{
		mode = PAL_MODE_INPUT;
	}
	else if (compare_symbol(name, &syms_vesc.pin_mode_in_pu))
	{
		mode = PAL_MODE_INPUT_PULLUP;
	}
	else if (compare_symbol(name, &syms_vesc.pin_mode_in_pd))
	{
		mode = PAL_MODE_INPUT_PULLDOWN;
	}
	else if (compare_symbol(name, &syms_vesc.pin_mode_analog))
	{
		mode = PAL_STM32_MODE_ANALOG;
	}
	else
	{
		return ENC_SYM_EERROR;
	}

	stm32_gpio_t *port;
	uint32_t pin;
	if (lispif_symbol_to_io(lbm_dec_sym(args[0]), &port, &pin))
	{
		palSetPadMode(port, pin, mode);
	}
	else
	{
		return ENC_SYM_EERROR;
	}

	return ENC_SYM_TRUE;
}

static lbm_value ext_gpio_write(lbm_value *args, lbm_uint argn)
{
	LBM_CHECK_ARGN(2);

	if (!lbm_is_symbol(args[0]) || !lbm_is_number(args[1]))
	{
		return ENC_SYM_EERROR;
	}

	stm32_gpio_t *port;
	uint32_t pin;
	if (lispif_symbol_to_io(lbm_dec_sym(args[0]), &port, &pin))
	{
		palWritePad(port, pin, lbm_dec_as_i32(args[1]));
	}
	else
	{
		return ENC_SYM_EERROR;
	}

	return ENC_SYM_TRUE;
}

static lbm_value ext_gpio_read(lbm_value *args, lbm_uint argn)
{
	LBM_CHECK_ARGN(1);

	if (!lbm_is_symbol(args[0]))
	{
		return ENC_SYM_EERROR;
	}

	stm32_gpio_t *port;
	uint32_t pin;
	if (lispif_symbol_to_io(lbm_dec_sym(args[0]), &port, &pin))
	{
		return lbm_enc_i(palReadPad(port, pin));
	}
	else
	{
		return ENC_SYM_EERROR;
	}
}

// Configuration

static lbm_value ext_conf_set(lbm_value *args, lbm_uint argn)
{
	lbm_value res = ENC_SYM_EERROR;

	if (argn != 2)
	{
		return res;
	}

	if (!lbm_is_symbol(args[0]))
	{
		return res;
	}

	if (!lbm_is_number(args[1]))
	{
		return res;
	}

	lbm_uint name = lbm_dec_sym(args[0]);

	int changed_mc = 0;
	int changed_app = 0;

	mc_configuration *mcconf = (mc_configuration *)mc_interface_get_configuration();
	app_configuration *appconf = (app_configuration *)app_get_configuration();

	const float speed_fact = ((mcconf->si_motor_poles / 2.0) * 60.0 *
							  mcconf->si_gear_ratio) /
							 (mcconf->si_wheel_diameter * M_PI);

	// Safe changes that can be done instantly on the pointer. It is not that good to do
	// it this way, but it is much faster.
	// TODO: Check regularly and make sure that these stay safe.
	if (compare_symbol(name, &syms_vesc.l_current_min))
	{
		mcconf->l_current_min = -fabsf(lbm_dec_as_float(args[1]));
		changed_mc = 1;
	}
	else if (compare_symbol(name, &syms_vesc.l_current_max))
	{
		mcconf->l_current_max = lbm_dec_as_float(args[1]);
		changed_mc = 1;
	}
	else if (compare_symbol(name, &syms_vesc.l_current_min_scale))
	{
		mcconf->l_current_min_scale = lbm_dec_as_float(args[1]);
		changed_mc = 1;
	}
	else if (compare_symbol(name, &syms_vesc.l_current_max_scale))
	{
		mcconf->l_current_max_scale = lbm_dec_as_float(args[1]);
		changed_mc = 1;
	}
	else if (compare_symbol(name, &syms_vesc.l_in_current_min))
	{
		mcconf->l_in_current_min = -fabsf(lbm_dec_as_float(args[1]));
		changed_mc = 1;
	}
	else if (compare_symbol(name, &syms_vesc.l_in_current_max))
	{
		mcconf->l_in_current_max = lbm_dec_as_float(args[1]);
		changed_mc = 1;
	}
	else if (compare_symbol(name, &syms_vesc.l_abs_current_max))
	{
		mcconf->l_abs_current_max = lbm_dec_as_float(args[1]);
		changed_mc = 1;
	}
	else if (compare_symbol(name, &syms_vesc.l_min_erpm))
	{
		mcconf->l_min_erpm = -fabsf(lbm_dec_as_float(args[1]));
		changed_mc = 1;
	}
	else if (compare_symbol(name, &syms_vesc.l_max_erpm))
	{
		mcconf->l_max_erpm = lbm_dec_as_float(args[1]);
		changed_mc = 1;
	}
	else if (compare_symbol(name, &syms_vesc.l_erpm_start))
	{
		mcconf->l_erpm_start = lbm_dec_as_float(args[1]);
		changed_mc = 1;
	}
	else if (compare_symbol(name, &syms_vesc.l_min_vin))
	{
		mcconf->l_min_vin = lbm_dec_as_float(args[1]);
		changed_mc = 1;
	}
	else if (compare_symbol(name, &syms_vesc.l_max_vin))
	{
		mcconf->l_max_vin = lbm_dec_as_float(args[1]);
		changed_mc = 1;
	}
	else if (compare_symbol(name, &syms_vesc.l_min_duty))
	{
		mcconf->l_min_duty = lbm_dec_as_float(args[1]);
		changed_mc = 1;
	}
	else if (compare_symbol(name, &syms_vesc.l_max_duty))
	{
		mcconf->l_max_duty = lbm_dec_as_float(args[1]);
		changed_mc = 1;
	}
	else if (compare_symbol(name, &syms_vesc.min_speed))
	{
		mcconf->l_min_erpm = -fabsf(lbm_dec_as_float(args[1])) * speed_fact;
		changed_mc = 1;
	}
	else if (compare_symbol(name, &syms_vesc.max_speed))
	{
		mcconf->l_max_erpm = lbm_dec_as_float(args[1]) * speed_fact;
		changed_mc = 1;
	}
	else if (compare_symbol(name, &syms_vesc.l_watt_min))
	{
		mcconf->l_watt_min = -fabsf(lbm_dec_as_float(args[1]));
		changed_mc = 1;
	}
	else if (compare_symbol(name, &syms_vesc.l_watt_max))
	{
		mcconf->l_watt_max = lbm_dec_as_float(args[1]);
		changed_mc = 1;
	}
	else if (compare_symbol(name, &syms_vesc.l_battery_cut_start))
	{
		mcconf->l_battery_cut_start = lbm_dec_as_float(args[1]);
		changed_mc = 1;
	}
	else if (compare_symbol(name, &syms_vesc.l_battery_cut_end))
	{
		mcconf->l_battery_cut_end = lbm_dec_as_float(args[1]);
		changed_mc = 1;
	}
	else if (compare_symbol(name, &syms_vesc.l_temp_motor_start))
	{
		mcconf->l_temp_motor_start = lbm_dec_as_float(args[1]);
		changed_mc = 1;
	}
	else if (compare_symbol(name, &syms_vesc.l_temp_motor_end))
	{
		mcconf->l_temp_motor_end = lbm_dec_as_float(args[1]);
		changed_mc = 1;
	}
	else if (compare_symbol(name, &syms_vesc.l_temp_accel_dec))
	{
		mcconf->l_temp_accel_dec = lbm_dec_as_float(args[1]);
		changed_mc = 1;
	}
	else if (compare_symbol(name, &syms_vesc.m_invert_direction))
	{
		mcconf->m_invert_direction = lbm_dec_as_i32(args[1]);
		changed_mc = 1;
	}
	else if (compare_symbol(name, &syms_vesc.m_out_aux_mode))
	{
		mcconf->m_out_aux_mode = lbm_dec_as_i32(args[1]);
		changed_mc = 1;
	}
	else if (compare_symbol(name, &syms_vesc.m_ntc_motor_beta))
	{
		mcconf->m_ntc_motor_beta = lbm_dec_as_float(args[1]);
		changed_mc = 1;
	}
	else if (compare_symbol(name, &syms_vesc.si_motor_poles))
	{
		mcconf->si_motor_poles = lbm_dec_as_i32(args[1]);
		changed_mc = 1;
	}
	else if (compare_symbol(name, &syms_vesc.controller_id))
	{
		appconf->controller_id = lbm_dec_as_i32(args[1]);
		changed_app = 1;
	}

	// Unsafe changes that require reconfiguration.
	if (changed_mc == 0 && changed_app == 0)
	{
		mcconf = mempools_alloc_mcconf();
		*mcconf = *mc_interface_get_configuration();

		appconf = mempools_alloc_appconf();
		*appconf = *app_get_configuration();

		if (compare_symbol(name, &syms_vesc.motor_type))
		{
			mcconf->motor_type = lbm_dec_as_i32(args[1]);
			changed_mc = 2;
		}
		else if (compare_symbol(name, &syms_vesc.foc_sensor_mode))
		{
			mcconf->foc_sensor_mode = lbm_dec_as_i32(args[1]);
			changed_mc = 2;
		}
		else if (compare_symbol(name, &syms_vesc.foc_current_kp))
		{
			mcconf->foc_current_kp = lbm_dec_as_float(args[1]);
			changed_mc = 2;
		}
		else if (compare_symbol(name, &syms_vesc.foc_current_ki))
		{
			mcconf->foc_current_ki = lbm_dec_as_float(args[1]);
			changed_mc = 2;
		}
		else if (compare_symbol(name, &syms_vesc.foc_motor_l))
		{
			mcconf->foc_motor_l = lbm_dec_as_float(args[1]) * 1e-6;
			changed_mc = 2;
		}
		else if (compare_symbol(name, &syms_vesc.foc_motor_ld_lq_diff))
		{
			mcconf->foc_motor_ld_lq_diff = lbm_dec_as_float(args[1]) * 1e-6;
			changed_mc = 2;
		}
		else if (compare_symbol(name, &syms_vesc.foc_motor_r))
		{
			mcconf->foc_motor_r = lbm_dec_as_float(args[1]) * 1e-3;
			changed_mc = 2;
		}
		else if (compare_symbol(name, &syms_vesc.foc_motor_flux_linkage))
		{
			mcconf->foc_motor_flux_linkage = lbm_dec_as_float(args[1]) * 1e-3;
			changed_mc = 2;
		}
		else if (compare_symbol(name, &syms_vesc.foc_observer_gain))
		{
			mcconf->foc_observer_gain = lbm_dec_as_float(args[1]) * 1e6;
			changed_mc = 2;
		}
		else if (compare_symbol(name, &syms_vesc.foc_hfi_voltage_start))
		{
			mcconf->foc_hfi_voltage_start = lbm_dec_as_float(args[1]);
			changed_mc = 2;
		}
		else if (compare_symbol(name, &syms_vesc.foc_hfi_voltage_run))
		{
			mcconf->foc_hfi_voltage_run = lbm_dec_as_float(args[1]);
			changed_mc = 2;
		}
		else if (compare_symbol(name, &syms_vesc.foc_hfi_voltage_max))
		{
			mcconf->foc_hfi_voltage_max = lbm_dec_as_float(args[1]);
			changed_mc = 2;
		}
		else if (compare_symbol(name, &syms_vesc.foc_sl_erpm_hfi))
		{
			mcconf->foc_sl_erpm_hfi = lbm_dec_as_float(args[1]);
			changed_mc = 2;
		}
		else if (compare_symbol(name, &syms_vesc.foc_openloop_rpm))
		{
			mcconf->foc_openloop_rpm = lbm_dec_as_float(args[1]);
			changed_mc = 2;
		}
		else if (compare_symbol(name, &syms_vesc.foc_openloop_rpm_low))
		{
			mcconf->foc_openloop_rpm_low = lbm_dec_as_float(args[1]);
			changed_mc = 2;
		}
		else if (compare_symbol(name, &syms_vesc.foc_sl_openloop_time_lock))
		{
			mcconf->foc_sl_openloop_time_lock = lbm_dec_as_float(args[1]);
			changed_mc = 2;
		}
		else if (compare_symbol(name, &syms_vesc.foc_sl_openloop_time_ramp))
		{
			mcconf->foc_sl_openloop_time_ramp = lbm_dec_as_float(args[1]);
			changed_mc = 2;
		}
		else if (compare_symbol(name, &syms_vesc.foc_sl_openloop_time))
		{
			mcconf->foc_sl_openloop_time = lbm_dec_as_float(args[1]);
			changed_mc = 2;
		}
		else if (compare_symbol(name, &syms_vesc.foc_temp_comp))
		{
			mcconf->foc_temp_comp = lbm_dec_as_i32(args[1]);
			changed_mc = 2;
		}
		else if (compare_symbol(name, &syms_vesc.foc_temp_comp_base_temp))
		{
			mcconf->foc_temp_comp_base_temp = lbm_dec_as_float(args[1]);
			changed_mc = 2;
		}
		else if (compare_symbol(name, &syms_vesc.app_to_use))
		{
			appconf->app_to_use = lbm_dec_as_i32(args[1]);
			changed_app = 2;
		}
		else if (compare_symbol(name, &syms_vesc.ppm_ctrl_type))
		{
			appconf->app_ppm_conf.ctrl_type = lbm_dec_as_i32(args[1]);
			changed_app = 2;
		}
		else if (compare_symbol(name, &syms_vesc.ppm_pulse_start))
		{
			appconf->app_ppm_conf.pulse_start = lbm_dec_as_float(args[1]);
			changed_app = 2;
		}
		else if (compare_symbol(name, &syms_vesc.ppm_pulse_end))
		{
			appconf->app_ppm_conf.pulse_end = lbm_dec_as_float(args[1]);
			changed_app = 2;
		}
		else if (compare_symbol(name, &syms_vesc.ppm_pulse_center))
		{
			appconf->app_ppm_conf.pulse_center = lbm_dec_as_float(args[1]);
			changed_app = 2;
		}
		else if (compare_symbol(name, &syms_vesc.ppm_ramp_time_pos))
		{
			appconf->app_ppm_conf.ramp_time_pos = lbm_dec_as_float(args[1]);
			changed_app = 2;
		}
		else if (compare_symbol(name, &syms_vesc.ppm_ramp_time_neg))
		{
			appconf->app_ppm_conf.ramp_time_neg = lbm_dec_as_float(args[1]);
			changed_app = 2;
		}
		else if (compare_symbol(name, &syms_vesc.adc_ctrl_type))
		{
			appconf->app_adc_conf.ctrl_type = lbm_dec_as_i32(args[1]);
			changed_app = 2;
		}
		else if (compare_symbol(name, &syms_vesc.pas_max_speed))
		{
			appconf->app_pas_conf.pas_max_speed = lbm_dec_as_float(args[1]);
			changed_app = 2;
		}
		else if (compare_symbol(name, &syms_vesc.pas_current_scaling))
		{
			appconf->app_pas_conf.current_scaling = lbm_dec_as_float(args[1]);
			changed_app = 2;
		}
		else if (compare_symbol(name, &syms_vesc.pas_pas_pid_kp))
		{
			appconf->app_pas_conf.pas_pid_kp = lbm_dec_as_float(args[1]);
			changed_app = 2;
		}
		else if (compare_symbol(name, &syms_vesc.pas_pas_pid_ki))
		{
			appconf->app_pas_conf.pas_pid_ki = lbm_dec_as_float(args[1]);
			changed_app = 2;
		}
		else if (compare_symbol(name, &syms_vesc.pas_pas_pid_kd))
		{
			appconf->app_pas_conf.pas_pid_kd = lbm_dec_as_float(args[1]);
			changed_app = 2;
		}
		else if (compare_symbol(name, &syms_vesc.pas_use_adc))
		{
			appconf->app_pas_conf.pas_use_adc = lbm_dec_as_i32(args[1]);
			changed_app = 2;
		}
		else if (compare_symbol(name, &syms_vesc.pas_has_regen))
		{
			appconf->app_pas_conf.pas_has_regen = lbm_dec_as_i32(args[1]);
			changed_app = 2;
		}
		else if (compare_symbol(name, &syms_vesc.pas_brake_delay))
		{
			appconf->app_pas_conf.pas_brake_delay = lbm_dec_as_float(args[1]);
			changed_app = 2;
		}
		else if (compare_symbol(name, &syms_vesc.pas_brake_voltage_trigger))
		{
			appconf->app_pas_conf.pas_brake_voltage_trigger = lbm_dec_as_float(args[1]);
			changed_app = 2;
		}
		else if (compare_symbol(name, &syms_vesc.pas_torque_linear_factor))
		{
			appconf->app_pas_conf.pas_torque_linear_factor = lbm_dec_as_float(args[1]);
			changed_app = 2;
		}
		else if (compare_symbol(name, &syms_vesc.pas_pedal_linear_factor))
		{
			appconf->app_pas_conf.pas_pedal_linear_factor = lbm_dec_as_float(args[1]);
			changed_app = 2;
		}
		else if (compare_symbol(name, &syms_vesc.pas_pedal_torque_ratio))
		{
			appconf->app_pas_conf.pas_pedal_torque_ratio = lbm_dec_as_float(args[1]);
			changed_app = 2;
		}
	}

	if (changed_mc > 0)
	{
		commands_apply_mcconf_hw_limits(mcconf);
		if (changed_mc == 2)
		{
			mc_interface_set_configuration(mcconf);
		}
		res = ENC_SYM_TRUE;
	}
	else if (changed_app > 0)
	{
		if (changed_app == 2)
		{
			app_set_configuration(appconf);
		}
		res = ENC_SYM_TRUE;
	}
	else
	{
		lbm_set_error_reason("Parameter not recognized");
	}

	if (changed_mc == 2 || changed_app == 2)
	{
		mempools_free_mcconf(mcconf);
		mempools_free_appconf(appconf);
	}

	return res;
}

static inline float lim_max(float min, float max)
{
	(void)min;
	return max;
}
static inline float lim_min(float min, float max)
{
	(void)max;
	return min;
}

static lbm_value ext_conf_get(lbm_value *args, lbm_uint argn)
{
	lbm_value res = ENC_SYM_EERROR;

	if (argn != 1 && argn != 2)
	{
		return res;
	}

	if (lbm_type_of(args[0]) != LBM_TYPE_SYMBOL)
	{
		return res;
	}

	if (argn == 2 && !lbm_is_number(args[1]))
	{
		return res;
	}

	int defaultcfg = 0;
	if (argn == 2)
	{
		defaultcfg = lbm_dec_as_i32(args[1]);
	}

	lbm_uint name = lbm_dec_sym(args[0]);

	mc_configuration *mcconf;
	app_configuration *appconf;

	if (defaultcfg)
	{
		mcconf = mempools_alloc_mcconf();
		appconf = mempools_alloc_appconf();
		confgenerator_set_defaults_mcconf(mcconf);
		confgenerator_set_defaults_appconf(appconf);

		if (defaultcfg == 2)
		{
#ifdef HW_LIM_CURRENT
			mcconf->l_current_max = lim_max(HW_LIM_CURRENT);
			mcconf->l_current_min = lim_min(HW_LIM_CURRENT);
#else
			mcconf->l_current_max = 500.0;
			mcconf->l_current_min = -500.0;
#endif
#ifdef HW_LIM_CURRENT_IN
			mcconf->l_in_current_max = lim_max(HW_LIM_CURRENT_IN);
			mcconf->l_in_current_min = lim_min(HW_LIM_CURRENT_IN);
#else
			mcconf->l_in_current_max = 500.0;
			mcconf->l_in_current_min = -500.0;
#endif
#ifdef HW_LIM_CURRENT_ABS
			mcconf->l_abs_current_max = lim_max(HW_LIM_CURRENT_ABS);
#else
			mcconf->l_abs_current_max = 500.0;
#endif
#ifdef HW_LIM_VIN
			mcconf->l_max_vin = lim_max(HW_LIM_CURRENT_ABS);
			mcconf->l_min_vin = lim_min(HW_LIM_CURRENT_ABS);
#else
			mcconf->l_max_vin = 100.0;
			mcconf->l_min_vin = 3.0;
#endif
#ifdef HW_LIM_ERPM
			mcconf->l_max_erpm = lim_max(HW_LIM_ERPM);
			mcconf->l_min_erpm = lim_min(HW_LIM_ERPM);
#else
			mcconf->l_max_erpm = 500000.0;
			mcconf->l_min_erpm = -500000.0;
#endif
#ifdef HW_LIM_DUTY_MIN
			mcconf->l_min_duty = lim_max(HW_LIM_DUTY_MIN);
#else
			mcconf->l_min_duty = 0.1;
#endif
#ifdef HW_LIM_DUTY_MAX
			mcconf->l_max_duty = lim_max(HW_LIM_DUTY_MAX);
#else
			mcconf->l_max_duty = 0.98;
#endif
#ifdef HW_LIM_TEMP_FET
			mcconf->l_temp_fet_start = lim_max(HW_LIM_TEMP_FET);
			mcconf->l_temp_fet_end = lim_max(HW_LIM_TEMP_FET);
#else
			mcconf->l_temp_fet_start = 120.0;
			mcconf->l_temp_fet_end = 120.0;
#endif
		}
	}
	else
	{
		mcconf = (mc_configuration *)mc_interface_get_configuration();
		appconf = (app_configuration *)app_get_configuration();
	}

	const float speed_fact = ((mcconf->si_motor_poles / 2.0) * 60.0 *
							  mcconf->si_gear_ratio) /
							 (mcconf->si_wheel_diameter * M_PI);

	if (compare_symbol(name, &syms_vesc.l_current_min))
	{
		res = lbm_enc_float(mcconf->l_current_min);
	}
	else if (compare_symbol(name, &syms_vesc.l_current_max))
	{
		res = lbm_enc_float(mcconf->l_current_max);
	}
	else if (compare_symbol(name, &syms_vesc.l_current_min_scale))
	{
		res = lbm_enc_float(mcconf->l_current_min_scale);
	}
	else if (compare_symbol(name, &syms_vesc.l_current_max_scale))
	{
		res = lbm_enc_float(mcconf->l_current_max_scale);
	}
	else if (compare_symbol(name, &syms_vesc.l_in_current_min))
	{
		res = lbm_enc_float(mcconf->l_in_current_min);
	}
	else if (compare_symbol(name, &syms_vesc.l_in_current_max))
	{
		res = lbm_enc_float(mcconf->l_in_current_max);
	}
	else if (compare_symbol(name, &syms_vesc.l_abs_current_max))
	{
		res = lbm_enc_float(mcconf->l_abs_current_max);
	}
	else if (compare_symbol(name, &syms_vesc.l_min_erpm))
	{
		res = lbm_enc_float(mcconf->l_min_erpm);
	}
	else if (compare_symbol(name, &syms_vesc.l_max_erpm))
	{
		res = lbm_enc_float(mcconf->l_max_erpm);
	}
	else if (compare_symbol(name, &syms_vesc.l_erpm_start))
	{
		res = lbm_enc_float(mcconf->l_erpm_start);
	}
	else if (compare_symbol(name, &syms_vesc.l_min_vin))
	{
		res = lbm_enc_float(mcconf->l_min_vin);
	}
	else if (compare_symbol(name, &syms_vesc.l_max_vin))
	{
		res = lbm_enc_float(mcconf->l_max_vin);
	}
	else if (compare_symbol(name, &syms_vesc.l_min_duty))
	{
		res = lbm_enc_float(mcconf->l_min_duty);
	}
	else if (compare_symbol(name, &syms_vesc.l_max_duty))
	{
		res = lbm_enc_float(mcconf->l_max_duty);
	}
	else if (compare_symbol(name, &syms_vesc.l_watt_min))
	{
		res = lbm_enc_float(mcconf->l_watt_min);
	}
	else if (compare_symbol(name, &syms_vesc.l_watt_max))
	{
		res = lbm_enc_float(mcconf->l_watt_max);
	}
	else if (compare_symbol(name, &syms_vesc.l_battery_cut_start))
	{
		res = lbm_enc_float(mcconf->l_battery_cut_start);
	}
	else if (compare_symbol(name, &syms_vesc.l_battery_cut_end))
	{
		res = lbm_enc_float(mcconf->l_battery_cut_end);
	}
	else if (compare_symbol(name, &syms_vesc.l_temp_motor_start))
	{
		res = lbm_enc_float(mcconf->l_temp_motor_start);
	}
	else if (compare_symbol(name, &syms_vesc.l_temp_motor_end))
	{
		res = lbm_enc_float(mcconf->l_temp_motor_end);
	}
	else if (compare_symbol(name, &syms_vesc.l_temp_accel_dec))
	{
		res = lbm_enc_float(mcconf->l_temp_accel_dec);
	}
	else if (compare_symbol(name, &syms_vesc.motor_type))
	{
		res = lbm_enc_i(mcconf->motor_type);
	}
	else if (compare_symbol(name, &syms_vesc.foc_sensor_mode))
	{
		res = lbm_enc_i(mcconf->foc_sensor_mode);
	}
	else if (compare_symbol(name, &syms_vesc.foc_current_kp))
	{
		res = lbm_enc_float(mcconf->foc_current_kp);
	}
	else if (compare_symbol(name, &syms_vesc.foc_current_ki))
	{
		res = lbm_enc_float(mcconf->foc_current_ki);
	}
	else if (compare_symbol(name, &syms_vesc.foc_motor_l))
	{
		res = lbm_enc_float(mcconf->foc_motor_l * 1e6);
	}
	else if (compare_symbol(name, &syms_vesc.foc_motor_ld_lq_diff))
	{
		res = lbm_enc_float(mcconf->foc_motor_ld_lq_diff * 1e6);
	}
	else if (compare_symbol(name, &syms_vesc.foc_motor_r))
	{
		res = lbm_enc_float(mcconf->foc_motor_r * 1e3);
	}
	else if (compare_symbol(name, &syms_vesc.foc_motor_flux_linkage))
	{
		res = lbm_enc_float(mcconf->foc_motor_flux_linkage * 1e3);
	}
	else if (compare_symbol(name, &syms_vesc.foc_observer_gain))
	{
		res = lbm_enc_float(mcconf->foc_observer_gain * 1e-6);
	}
	else if (compare_symbol(name, &syms_vesc.foc_hfi_voltage_start))
	{
		res = lbm_enc_float(mcconf->foc_hfi_voltage_start);
	}
	else if (compare_symbol(name, &syms_vesc.foc_hfi_voltage_run))
	{
		res = lbm_enc_float(mcconf->foc_hfi_voltage_run);
	}
	else if (compare_symbol(name, &syms_vesc.foc_hfi_voltage_max))
	{
		res = lbm_enc_float(mcconf->foc_hfi_voltage_max);
	}
	else if (compare_symbol(name, &syms_vesc.foc_sl_erpm_hfi))
	{
		res = lbm_enc_float(mcconf->foc_sl_erpm_hfi);
	}
	else if (compare_symbol(name, &syms_vesc.foc_openloop_rpm))
	{
		res = lbm_enc_float(mcconf->foc_openloop_rpm);
	}
	else if (compare_symbol(name, &syms_vesc.foc_openloop_rpm_low))
	{
		res = lbm_enc_float(mcconf->foc_openloop_rpm_low);
	}
	else if (compare_symbol(name, &syms_vesc.foc_sl_openloop_time_lock))
	{
		res = lbm_enc_float(mcconf->foc_sl_openloop_time_lock);
	}
	else if (compare_symbol(name, &syms_vesc.foc_sl_openloop_time_ramp))
	{
		res = lbm_enc_float(mcconf->foc_sl_openloop_time_ramp);
	}
	else if (compare_symbol(name, &syms_vesc.foc_sl_openloop_time))
	{
		res = lbm_enc_float(mcconf->foc_sl_openloop_time);
	}
	else if (compare_symbol(name, &syms_vesc.foc_temp_comp))
	{
		res = lbm_enc_i(mcconf->foc_temp_comp);
	}
	else if (compare_symbol(name, &syms_vesc.foc_temp_comp_base_temp))
	{
		res = lbm_enc_float(mcconf->foc_temp_comp_base_temp);
	}
	else if (compare_symbol(name, &syms_vesc.m_invert_direction))
	{
		res = lbm_enc_i(mcconf->m_invert_direction);
	}
	else if (compare_symbol(name, &syms_vesc.m_out_aux_mode))
	{
		res = lbm_enc_i(mcconf->m_out_aux_mode);
	}
	else if (compare_symbol(name, &syms_vesc.m_ntc_motor_beta))
	{
		res = lbm_enc_float(mcconf->m_ntc_motor_beta);
	}
	else if (compare_symbol(name, &syms_vesc.si_motor_poles))
	{
		res = lbm_enc_i(mcconf->si_motor_poles);
	}
	else if (compare_symbol(name, &syms_vesc.min_speed))
	{
		res = lbm_enc_float(mcconf->l_min_erpm / speed_fact);
	}
	else if (compare_symbol(name, &syms_vesc.max_speed))
	{
		res = lbm_enc_float(mcconf->l_max_erpm / speed_fact);
	}
	else if (compare_symbol(name, &syms_vesc.controller_id))
	{
		res = lbm_enc_i(appconf->controller_id);
	}
	else if (compare_symbol(name, &syms_vesc.app_to_use))
	{
		res = lbm_enc_i(appconf->app_to_use);
	}
	else if (compare_symbol(name, &syms_vesc.ppm_ctrl_type))
	{
		res = lbm_enc_i(appconf->app_ppm_conf.ctrl_type);
	}
	else if (compare_symbol(name, &syms_vesc.ppm_pulse_start))
	{
		res = lbm_enc_float(appconf->app_ppm_conf.pulse_start);
	}
	else if (compare_symbol(name, &syms_vesc.ppm_pulse_end))
	{
		res = lbm_enc_float(appconf->app_ppm_conf.pulse_end);
	}
	else if (compare_symbol(name, &syms_vesc.ppm_pulse_center))
	{
		res = lbm_enc_float(appconf->app_ppm_conf.pulse_center);
	}
	else if (compare_symbol(name, &syms_vesc.ppm_ramp_time_pos))
	{
		res = lbm_enc_float(appconf->app_ppm_conf.ramp_time_pos);
	}
	else if (compare_symbol(name, &syms_vesc.ppm_ramp_time_neg))
	{
		res = lbm_enc_float(appconf->app_ppm_conf.ramp_time_neg);
	}
	else if (compare_symbol(name, &syms_vesc.adc_ctrl_type))
	{
		res = lbm_enc_i(appconf->app_adc_conf.ctrl_type);
	}
	else if (compare_symbol(name, &syms_vesc.pas_max_speed))
	{
		res = lbm_enc_float(appconf->app_pas_conf.pas_max_speed);
	}
	else if (compare_symbol(name, &syms_vesc.pas_current_scaling))
	{
		res = lbm_enc_float(appconf->app_pas_conf.current_scaling);
	}
	else if (compare_symbol(name, &syms_vesc.pas_pas_pid_kp))
	{
		res = lbm_enc_float(appconf->app_pas_conf.pas_pid_kp);
	}
	else if (compare_symbol(name, &syms_vesc.pas_pas_pid_ki))
	{
		res = lbm_enc_float(appconf->app_pas_conf.pas_pid_ki);
	}
	else if (compare_symbol(name, &syms_vesc.pas_pas_pid_kd))
	{
		res = lbm_enc_float(appconf->app_pas_conf.pas_pid_kd);
	}
	else if (compare_symbol(name, &syms_vesc.pas_use_adc))
	{
		res = lbm_enc_i(appconf->app_pas_conf.pas_use_adc);
	}
	else if (compare_symbol(name, &syms_vesc.pas_has_regen))
	{
		res = lbm_enc_i(appconf->app_pas_conf.pas_has_regen);
	}
	else if (compare_symbol(name, &syms_vesc.pas_brake_delay))
	{
		res = lbm_enc_float(appconf->app_pas_conf.pas_brake_delay);
	}
	else if (compare_symbol(name, &syms_vesc.pas_brake_voltage_trigger))
	{
		res = lbm_enc_float(appconf->app_pas_conf.pas_brake_voltage_trigger);
	}
	else if (compare_symbol(name, &syms_vesc.pas_brake_voltage_inverted))
	{
		res = lbm_enc_i(appconf->app_pas_conf.pas_brake_voltage_inverted);
	}
	else if (compare_symbol(name, &syms_vesc.pas_torque_linear_factor))
	{
		res = lbm_enc_i(appconf->app_pas_conf.pas_torque_linear_factor);
	}
	else if (compare_symbol(name, &syms_vesc.pas_pedal_linear_factor))
	{
		res = lbm_enc_i(appconf->app_pas_conf.pas_pedal_linear_factor);
	}
	else if (compare_symbol(name, &syms_vesc.pas_pedal_torque_ratio))
	{
		res = lbm_enc_i(appconf->app_pas_conf.pas_pedal_torque_ratio);
	}



	if (defaultcfg)
	{
		mempools_free_mcconf(mcconf);
		mempools_free_appconf(appconf);
	}

	if (lbm_type_of(res) == LBM_TYPE_SYMBOL && lbm_dec_sym(res) == SYM_EERROR)
	{
		lbm_set_error_reason("Parameter not recognized");
	}

	return res;
}

static lbm_value ext_conf_store(lbm_value *args, lbm_uint argn)
{
	(void)args;
	(void)argn;

	mc_configuration *mcconf = mempools_alloc_mcconf();
	*mcconf = *mc_interface_get_configuration();
	bool res_mc = conf_general_store_mc_configuration(mcconf, mc_interface_get_motor_thread() == 2);
	mempools_free_mcconf(mcconf);

	app_configuration *appconf = mempools_alloc_appconf();
	*appconf = *app_get_configuration();
	bool res_app = conf_general_store_app_configuration(appconf);
	mempools_free_appconf(appconf);

	return lbm_enc_sym((res_mc && res_app) ? SYM_TRUE : SYM_NIL);
}

typedef struct
{
	bool detect_can;
	float max_power_loss;
	float min_current_in;
	float max_current_in;
	float openloop_rpm;
	float sl_erpm;
	lbm_cid id;
} detect_args;

static void detect_task(void *arg)
{
	detect_args *a = (detect_args *)arg;
	int restart_cnt = lispif_get_restart_cnt();

	int res = conf_general_detect_apply_all_foc_can(a->detect_can, a->max_power_loss,
													a->min_current_in, a->max_current_in, a->openloop_rpm, a->sl_erpm, NULL);

	if (restart_cnt == lispif_get_restart_cnt())
	{
		lbm_unblock_ctx_unboxed(a->id, lbm_enc_i(res));
	}
}

static lbm_value ext_conf_detect_foc(lbm_value *args, lbm_uint argn)
{
	LBM_CHECK_ARGN_NUMBER(6);
	static detect_args a;
	a.detect_can = lbm_dec_as_i32(args[0]);
	a.max_power_loss = lbm_dec_as_float(args[1]);
	a.min_current_in = lbm_dec_as_float(args[2]);
	a.max_current_in = lbm_dec_as_float(args[3]);
	a.openloop_rpm = lbm_dec_as_float(args[4]);
	a.sl_erpm = lbm_dec_as_float(args[5]);
	a.id = lbm_get_current_cid();
	lbm_block_ctx_from_extension();
	worker_execute(detect_task, &a);
	return ENC_SYM_TRUE;
}

static lbm_value ext_conf_set_pid_offset(lbm_value *args, lbm_uint argn)
{
	if (argn != 1 && argn != 2)
	{
		lbm_set_error_reason((char *)lbm_error_str_num_args);
		return ENC_SYM_TERROR;
	}

	if (!lbm_is_number(args[0]) || (argn == 2 && !is_symbol_true_false(args[1])))
	{
		return ENC_SYM_TERROR;
	}

	float angle = lbm_dec_as_float(args[0]);
	if (angle < -360.0 || angle > 360.0)
	{
		lbm_set_error_reason("Invalid angle. Range should be -360 to 360.");
		return ENC_SYM_TERROR;
	}

	bool store = false;
	if (argn == 2)
	{
		store = lbm_is_symbol_true(args[1]);
	}

	mc_interface_update_pid_pos_offset(angle, store);

	return ENC_SYM_TRUE;
}

typedef struct
{
	float current;
	int samples;
	lbm_cid id;
} measure_res_args;

static void measure_res_task(void *arg)
{
	int restart_cnt = lispif_get_restart_cnt();

	measure_res_args *a = (measure_res_args *)arg;
	float res = -1.0;
	mcpwm_foc_measure_resistance(a->current, a->samples, true, &res);

	if (restart_cnt != lispif_get_restart_cnt())
	{
		return;
	}

	lbm_flat_value_t v;
	bool ok = false;

	if (lbm_start_flatten(&v, 10))
	{
		f_float(&v, res);
		lbm_finish_flatten(&v);
		if (lbm_unblock_ctx(a->id, &v))
		{
			ok = true;
		}
		else
		{
			lbm_free(v.buf);
		}
	}

	if (!ok)
	{
		lbm_unblock_ctx_unboxed(a->id, ENC_SYM_NIL);
	}
}

static lbm_value ext_conf_measure_res(lbm_value *args, lbm_uint argn)
{
	if (argn != 1 && argn != 2)
	{
		lbm_set_error_reason((char *)lbm_error_str_num_args);
		return ENC_SYM_EERROR;
	}

	LBM_CHECK_NUMBER_ALL();

	if (mc_interface_get_configuration()->motor_type != MOTOR_TYPE_FOC)
	{
		return ENC_SYM_EERROR;
	}

	static measure_res_args a;
	a.current = lbm_dec_as_float(args[0]);
	a.samples = 100;
	if (argn == 2)
	{
		a.samples = lbm_dec_as_u32(args[1]);
	}
	a.id = lbm_get_current_cid();

	lbm_block_ctx_from_extension();
	worker_execute(measure_res_task, &a);
	return ENC_SYM_TRUE;
}

typedef struct
{
	float current;
	int samples;
	lbm_cid id;
} measure_ind_args;

static void measure_inductance_task(void *arg)
{
	int restart_cnt = lispif_get_restart_cnt();

	measure_ind_args *a = (measure_ind_args *)arg;
	float ld_lq_avg, ld_lq_diff, real_measurement_current = -1.0;
	int fault;

	lbm_flat_value_t v;
	bool ok = false;
	if (lbm_start_flatten(&v, 25))
	{
		fault = mcpwm_foc_measure_inductance_current(a->current, a->samples, &real_measurement_current, &ld_lq_diff, &ld_lq_avg);
		if (restart_cnt != lispif_get_restart_cnt())
		{
			return;
		}

		if (fault != 0)
		{
			f_i(&v, fault);
		}
		else
		{
			f_cons(&v);
			f_float(&v, ld_lq_avg);
			f_cons(&v);
			f_float(&v, ld_lq_diff);
			f_cons(&v);
			f_float(&v, real_measurement_current);
			f_sym(&v, SYM_NIL);
		}

		lbm_finish_flatten(&v);
		if (lbm_unblock_ctx(a->id, &v))
		{
			ok = true;
		}
		else
		{
			lbm_free(v.buf);
		}
	}

	if (!ok)
	{
		lbm_unblock_ctx_unboxed(a->id, ENC_SYM_NIL);
	}
}

static lbm_value ext_conf_measure_ind(lbm_value *args, lbm_uint argn)
{
	// measure inductance of motor @ current
	// arg0: measurement current
	// arg1: sample number. optional
	// returns: ({ld_lq_avg} {ld_lq_diff} {actual_measurement_current}) or (fault-code)
	if (argn != 1 && argn != 2)
	{
		lbm_set_error_reason((char *)lbm_error_str_num_args);
		return ENC_SYM_EERROR;
	}

	LBM_CHECK_NUMBER_ALL();

	if (mc_interface_get_configuration()->motor_type != MOTOR_TYPE_FOC)
	{
		return ENC_SYM_EERROR;
	}

	static measure_ind_args a;
	a.current = lbm_dec_as_float(args[0]);
	a.samples = 100;
	if (argn == 2)
	{
		a.samples = lbm_dec_as_u32(args[1]);
	}
	a.id = lbm_get_current_cid();

	if (mc_interface_get_configuration()->l_current_max < a.current)
	{
		return ENC_SYM_EERROR;
	}

	worker_execute(measure_inductance_task, &a);
	lbm_block_ctx_from_extension();
	return ENC_SYM_TRUE;
}

static lbm_value ext_conf_restore_mc(lbm_value *args, lbm_uint argn)
{
	(void)args;
	(void)argn;

	mc_configuration *mcconf = mempools_alloc_mcconf();
	confgenerator_set_defaults_mcconf(mcconf);
	volatile const mc_configuration *mcconf_now = mc_interface_get_configuration();

	// Keep the old offsets
	mcconf->foc_offsets_current[0] = mcconf_now->foc_offsets_current[0];
	mcconf->foc_offsets_current[1] = mcconf_now->foc_offsets_current[1];
	mcconf->foc_offsets_current[2] = mcconf_now->foc_offsets_current[2];
	mcconf->foc_offsets_voltage[0] = mcconf_now->foc_offsets_voltage[0];
	mcconf->foc_offsets_voltage[1] = mcconf_now->foc_offsets_voltage[1];
	mcconf->foc_offsets_voltage[2] = mcconf_now->foc_offsets_voltage[2];
	mcconf->foc_offsets_voltage_undriven[0] = mcconf_now->foc_offsets_voltage_undriven[0];
	mcconf->foc_offsets_voltage_undriven[1] = mcconf_now->foc_offsets_voltage_undriven[1];
	mcconf->foc_offsets_voltage_undriven[2] = mcconf_now->foc_offsets_voltage_undriven[2];

	mc_interface_set_configuration(mcconf);
	mempools_free_mcconf(mcconf);

	return ENC_SYM_TRUE;
}

static lbm_value ext_conf_restore_app(lbm_value *args, lbm_uint argn)
{
	(void)args;
	(void)argn;

	app_configuration *appconf = mempools_alloc_appconf();
	confgenerator_set_defaults_appconf(appconf);

	app_set_configuration(appconf);
	timeout_configure(appconf->timeout_msec, appconf->timeout_brake_current, appconf->kill_sw_mode);
	mempools_free_appconf(appconf);

	return ENC_SYM_TRUE;
}

static lbm_value ext_conf_dc_cal(lbm_value *args, lbm_uint argn)
{
	if (argn != 1)
	{
		lbm_set_error_reason((char *)lbm_error_str_num_args);
		return ENC_SYM_TERROR;
	}

	if (!is_symbol_true_false(args[3]))
	{
		return ENC_SYM_TERROR;
	}

	int res = mcpwm_foc_dc_cal(lbm_is_symbol_true(args[3]));

	return lbm_enc_i(res);
}

static lbm_value make_list(int num, ...)
{
	va_list arguments;
	va_start(arguments, num);
	lbm_value res = ENC_SYM_NIL;
	for (int i = 0; i < num; i++)
	{
		res = lbm_cons(va_arg(arguments, lbm_value), res);
	}
	va_end(arguments);
	return lbm_list_destructive_reverse(res);
}

static lbm_uint sym_res;
static lbm_uint sym_loop;
static lbm_uint sym_break;
static lbm_uint sym_brk;
static lbm_uint sym_rst;
static lbm_uint sym_return;

static lbm_value ext_me_defun(lbm_value *argsi, lbm_uint argn)
{
	if (argn != 3)
	{
		return ENC_SYM_TERROR;
	}

	lbm_value name = argsi[0];
	lbm_value args = argsi[1];
	lbm_value body = argsi[2];

	// (define name (lambda args body))

	return make_list(3,
					 lbm_enc_sym(SYM_DEFINE),
					 name,
					 make_list(3,
							   lbm_enc_sym(SYM_LAMBDA),
							   args,
							   body));
}

static lbm_value ext_me_defunret(lbm_value *argsi, lbm_uint argn)
{
	if (argn != 3)
	{
		return ENC_SYM_EERROR;
	}

	lbm_value name = argsi[0];
	lbm_value args = argsi[1];
	lbm_value body = argsi[2];

	// (def name (lambda args (call-cc (lambda (return) body))))

	return make_list(3,
					 lbm_enc_sym(SYM_DEFINE),
					 name,
					 make_list(3,
							   lbm_enc_sym(SYM_LAMBDA),
							   args,
							   make_list(2,
										 lbm_enc_sym(SYM_CALLCC),
										 make_list(3,
												   lbm_enc_sym(SYM_LAMBDA),
												   make_list(1, lbm_enc_sym(sym_return)),
												   body))));
}

static lbm_value ext_me_loopfor(lbm_value *args, lbm_uint argn)
{
	if (argn != 5)
	{
		return ENC_SYM_EERROR;
	}

	lbm_value it = args[0];
	lbm_value start = args[1];
	lbm_value cond = args[2];
	lbm_value update = args[3];
	lbm_value body = args[4];

	// (let ((loop (lambda (it res break) (if cond (loop update body break) res)))) (call-cc (lambda (brk) (loop start nil brk))))

	return make_list(3,
					 lbm_enc_sym(SYM_LET),
					 make_list(1,
							   make_list(2,
										 lbm_enc_sym(sym_loop),
										 make_list(3,
												   lbm_enc_sym(SYM_LAMBDA),
												   make_list(3, it, lbm_enc_sym(sym_res), lbm_enc_sym(sym_break)),
												   make_list(4,
															 lbm_enc_sym(SYM_IF),
															 cond,
															 make_list(4, lbm_enc_sym(sym_loop), update, body, lbm_enc_sym(sym_break)),
															 lbm_enc_sym(sym_res))))),
					 make_list(2,
							   lbm_enc_sym(SYM_CALLCC),
							   make_list(3,
										 lbm_enc_sym(SYM_LAMBDA),
										 make_list(1, lbm_enc_sym(sym_brk)),
										 make_list(4, lbm_enc_sym(sym_loop), start, ENC_SYM_NIL, lbm_enc_sym(sym_brk)))));
}

static lbm_value ext_me_loopwhile(lbm_value *args, lbm_uint argn)
{
	if (argn != 2)
	{
		return ENC_SYM_EERROR;
	}

	lbm_value cond = args[0];
	lbm_value body = args[1];

	// (let ((loop (lambda (res break) (if cond (loop body break) res)))) (call-cc (lambda (brk) (loop nil brk))))

	return make_list(3,
					 lbm_enc_sym(SYM_LET),
					 make_list(1,
							   make_list(2,
										 lbm_enc_sym(sym_loop),
										 make_list(3,
												   lbm_enc_sym(SYM_LAMBDA),
												   make_list(2, lbm_enc_sym(sym_res), lbm_enc_sym(sym_break)),
												   make_list(4,
															 lbm_enc_sym(SYM_IF),
															 cond,
															 make_list(3, lbm_enc_sym(sym_loop), body, lbm_enc_sym(sym_break)),
															 lbm_enc_sym(sym_res))))),
					 make_list(2,
							   lbm_enc_sym(SYM_CALLCC),
							   make_list(3,
										 lbm_enc_sym(SYM_LAMBDA),
										 make_list(1, lbm_enc_sym(sym_brk)),
										 make_list(3, lbm_enc_sym(sym_loop), ENC_SYM_NIL, lbm_enc_sym(sym_brk)))));
}

static lbm_value ext_me_looprange(lbm_value *args, lbm_uint argn)
{
	if (argn != 4)
	{
		return ENC_SYM_EERROR;
	}

	lbm_value it = args[0];
	lbm_value start = args[1];
	lbm_value end = args[2];
	lbm_value body = args[3];

	// (let ((loop (lambda (it res break) (if (< it end) (loop (+ it 1) body break) res)))) (call-cc (lambda (brk) (loop start nil brk))))

	return make_list(3,
					 lbm_enc_sym(SYM_LET),
					 make_list(1,
							   make_list(2,
										 lbm_enc_sym(sym_loop),
										 make_list(3,
												   lbm_enc_sym(SYM_LAMBDA),
												   make_list(3, it, lbm_enc_sym(sym_res), lbm_enc_sym(sym_break)),
												   make_list(4,
															 lbm_enc_sym(SYM_IF),
															 make_list(3, lbm_enc_sym(SYM_LT), it, end),
															 make_list(4, lbm_enc_sym(sym_loop), make_list(3, lbm_enc_sym(SYM_ADD), it, lbm_enc_i(1)), body, lbm_enc_sym(sym_break)),
															 lbm_enc_sym(sym_res))))),
					 make_list(2,
							   lbm_enc_sym(SYM_CALLCC),
							   make_list(3,
										 lbm_enc_sym(SYM_LAMBDA),
										 make_list(1, lbm_enc_sym(sym_brk)),
										 make_list(4, lbm_enc_sym(sym_loop), start, ENC_SYM_NIL, lbm_enc_sym(sym_brk)))));
}

static lbm_value ext_me_loopforeach(lbm_value *args, lbm_uint argn)
{
	if (argn != 3)
	{
		return ENC_SYM_EERROR;
	}

	lbm_value it = args[0];
	lbm_value lst = args[1];
	lbm_value body = args[2];

	// (let ((loop (lambda (it rst res break) (if (eq it nil) res (loop (car rst) (cdr rst) body break))))) (call-cc (lambda (brk) (loop (car lst) (cdr lst) nil brk))))

	return make_list(3,
					 lbm_enc_sym(SYM_LET),
					 make_list(1,
							   make_list(2,
										 lbm_enc_sym(sym_loop),
										 make_list(3,
												   lbm_enc_sym(SYM_LAMBDA),
												   make_list(4, it, lbm_enc_sym(sym_rst), lbm_enc_sym(sym_res), lbm_enc_sym(sym_break)),
												   make_list(4,
															 lbm_enc_sym(SYM_IF),
															 make_list(3, lbm_enc_sym(SYM_EQ), it, ENC_SYM_NIL),
															 lbm_enc_sym(sym_res),
															 make_list(5,
																	   lbm_enc_sym(sym_loop),
																	   make_list(2, lbm_enc_sym(SYM_CAR), lbm_enc_sym(sym_rst)),
																	   make_list(2, lbm_enc_sym(SYM_CDR), lbm_enc_sym(sym_rst)),
																	   body,
																	   lbm_enc_sym(sym_break)))))),
					 make_list(2,
							   lbm_enc_sym(SYM_CALLCC),
							   make_list(3,
										 lbm_enc_sym(SYM_LAMBDA),
										 make_list(1, lbm_enc_sym(sym_brk)),
										 make_list(5,
												   lbm_enc_sym(sym_loop),
												   make_list(2, lbm_enc_sym(SYM_CAR), lst),
												   make_list(2, lbm_enc_sym(SYM_CDR), lst),
												   ENC_SYM_NIL,
												   lbm_enc_sym(sym_brk)))));
}

static lbm_value ext_uavcan_last_rawcmd(lbm_value *args, lbm_uint argn)
{
	LBM_CHECK_ARGN_NUMBER(1);
	int can_if = lbm_dec_as_i32(args[0]);
	uavcan_cmd_info info = canard_driver_last_rawcmd(can_if);
	lbm_value out_list = ENC_SYM_NIL;
	out_list = lbm_cons(lbm_enc_float(info.age), out_list);
	out_list = lbm_cons(lbm_enc_float(info.value), out_list);
	return out_list;
}

static lbm_value ext_uavcan_last_rpmcmd(lbm_value *args, lbm_uint argn)
{
	LBM_CHECK_ARGN_NUMBER(1);
	int can_if = lbm_dec_as_i32(args[0]);
	uavcan_cmd_info info = canard_driver_last_rpmcmd(can_if);
	lbm_value out_list = ENC_SYM_NIL;
	out_list = lbm_cons(lbm_enc_float(info.age), out_list);
	out_list = lbm_cons(lbm_enc_float(info.value), out_list);
	return out_list;
}

static lbm_value ext_lbm_set_quota(lbm_value *args, lbm_uint argn)
{
	LBM_CHECK_ARGN_NUMBER(1);
	uint32_t q = lbm_dec_as_u32(args[0]);

	if (q < 1)
	{
		return ENC_SYM_EERROR;
	}

	lbm_set_eval_step_quota(q);
	return ENC_SYM_TRUE;
}

static lbm_value ext_plot_init(lbm_value *args, lbm_uint argn)
{
	if (argn != 2)
	{
		return ENC_SYM_EERROR;
	}

	char *namex = lbm_dec_str(args[0]);
	if (!namex)
	{
		return ENC_SYM_EERROR;
	}

	char *namey = lbm_dec_str(args[1]);
	if (!namey)
	{
		return ENC_SYM_EERROR;
	}

	commands_init_plot(namex, namey);

	return ENC_SYM_TRUE;
}

static lbm_value ext_plot_add_graph(lbm_value *args, lbm_uint argn)
{
	if (argn != 1)
	{
		return ENC_SYM_EERROR;
	}

	char *name = lbm_dec_str(args[0]);
	if (!name)
	{
		return ENC_SYM_EERROR;
	}

	commands_plot_add_graph(name);

	return ENC_SYM_TRUE;
}

static lbm_value ext_plot_set_graph(lbm_value *args, lbm_uint argn)
{
	LBM_CHECK_ARGN_NUMBER(1);
	commands_plot_set_graph(lbm_dec_as_i32(args[0]));
	return ENC_SYM_TRUE;
}

static lbm_value ext_plot_send_points(lbm_value *args, lbm_uint argn)
{
	LBM_CHECK_ARGN_NUMBER(2);
	commands_send_plot_points(
		lbm_dec_as_float(args[0]),
		lbm_dec_as_float(args[1]));
	return ENC_SYM_TRUE;
}

// IO-boards
static lbm_value ext_ioboard_get_adc(lbm_value *args, lbm_uint argn)
{
	LBM_CHECK_ARGN_NUMBER(2);

	int id = lbm_dec_as_i32(args[0]);
	int channel = lbm_dec_as_i32(args[1]);

	if (channel < 1 || channel > 8)
	{
		lbm_set_error_reason("Channel must be 1 - 8");
		return ENC_SYM_EERROR;
	}

	io_board_adc_values *val = 0;
	if (channel >= 5)
	{
		val = comm_can_get_io_board_adc_5_8_id(id);
		channel -= 4;
	}
	else
	{
		val = comm_can_get_io_board_adc_1_4_id(id);
	}

	if (val)
	{
		return lbm_enc_float(val->adc_voltages[channel - 1]);
	}
	else
	{
		return lbm_enc_float(-1.0);
	}
}

static lbm_value ext_ioboard_get_digital(lbm_value *args, lbm_uint argn)
{
	LBM_CHECK_ARGN_NUMBER(2);

	int id = lbm_dec_as_i32(args[0]);
	int channel = lbm_dec_as_i32(args[1]);

	if (channel < 1 || channel > 64)
	{
		lbm_set_error_reason("Channel must be 1 - 64");
		return ENC_SYM_EERROR;
	}

	io_board_digial_inputs *val = comm_can_get_io_board_digital_in_id(id);

	if (val)
	{
		return lbm_enc_i(val->inputs >> (channel - 1));
	}
	else
	{
		return lbm_enc_i(-1);
	}
}

static lbm_value ext_ioboard_set_digital(lbm_value *args, lbm_uint argn)
{
	LBM_CHECK_ARGN_NUMBER(3);
	int id = lbm_dec_as_i32(args[0]);
	int channel = lbm_dec_as_i32(args[1]);
	bool on = lbm_dec_as_i32(args[2]);
	comm_can_io_board_set_output_digital(id, channel, on);
	return ENC_SYM_TRUE;
}

static lbm_value ext_ioboard_set_pwm(lbm_value *args, lbm_uint argn)
{
	LBM_CHECK_ARGN_NUMBER(3);
	int id = lbm_dec_as_i32(args[0]);
	int channel = lbm_dec_as_i32(args[1]);
	float duty = lbm_dec_as_float(args[2]);
	comm_can_io_board_set_output_pwm(id, channel, duty);
	return ENC_SYM_TRUE;
}

// Logging
static lbm_value ext_log_start(lbm_value *args, lbm_uint argn)
{
	LBM_CHECK_ARGN(5);

	if (!lbm_is_number(args[0]) ||
		!lbm_is_number(args[1]) ||
		!lbm_is_number(args[2]) ||
		!is_symbol_true_false(args[3]) ||
		!is_symbol_true_false(args[4]))
	{
		return ENC_SYM_EERROR;
	}

	log_start(
		lbm_dec_as_i32(args[0]),
		lbm_dec_as_i32(args[1]),
		lbm_dec_as_float(args[2]),
		lbm_is_symbol_true(args[3]),
		lbm_is_symbol_true(args[4]),
		lbm_is_symbol_true(args[4]));

	return ENC_SYM_TRUE;
}

static lbm_value ext_log_stop(lbm_value *args, lbm_uint argn)
{
	LBM_CHECK_ARGN_NUMBER(1);
	log_stop(lbm_dec_as_i32(args[0]));
	return ENC_SYM_TRUE;
}

static lbm_value ext_log_config_field(lbm_value *args, lbm_uint argn)
{
	if (argn != 8)
	{
		lbm_set_error_reason((char *)lbm_error_str_num_args);
		return ENC_SYM_EERROR;
	}

	int arg_now = 0;

	int can_id = -1;
	if (lbm_is_number(args[arg_now]))
	{
		can_id = lbm_dec_as_i32(args[arg_now++]);
	}
	else
	{
		return ENC_SYM_EERROR;
	}

	int field_ind = -1;
	if (lbm_is_number(args[arg_now]))
	{
		field_ind = lbm_dec_as_i32(args[arg_now++]);
	}
	else
	{
		return ENC_SYM_EERROR;
	}

	char *key = lbm_dec_str(args[arg_now++]);
	if (key == NULL)
	{
		return ENC_SYM_EERROR;
	}

	char *name = lbm_dec_str(args[arg_now++]);
	if (name == NULL)
	{
		return ENC_SYM_EERROR;
	}

	char *unit = lbm_dec_str(args[arg_now++]);
	if (unit == NULL)
	{
		return ENC_SYM_EERROR;
	}

	int precision = -1;
	if (lbm_is_number(args[arg_now]))
	{
		precision = lbm_dec_as_i32(args[arg_now++]);
	}
	else
	{
		return ENC_SYM_EERROR;
	}

	bool is_relative = false;
	if (is_symbol_true_false(args[arg_now]))
	{
		is_relative = lbm_is_symbol_true(args[arg_now++]);
	}
	else
	{
		return ENC_SYM_EERROR;
	}

	bool is_timestamp = false;
	if (is_symbol_true_false(args[arg_now]))
	{
		is_timestamp = lbm_is_symbol_true(args[arg_now++]);
	}
	else
	{
		return ENC_SYM_EERROR;
	}

	log_config_field(can_id, field_ind, key, name, unit, precision, is_relative, is_timestamp);

	return ENC_SYM_TRUE;
}

static lbm_value log_send_fxx(bool is_64, lbm_value *args, lbm_uint argn)
{
	unsigned int arg_now = 0;

	int can_id = -1;
	if (lbm_is_number(args[arg_now]))
	{
		can_id = lbm_dec_as_i32(args[arg_now++]);
	}
	else
	{
		return ENC_SYM_EERROR;
	}

	int field_start = -1;
	if (lbm_is_number(args[arg_now]))
	{
		field_start = lbm_dec_as_i32(args[arg_now++]);
	}
	else
	{
		return ENC_SYM_EERROR;
	}

	int32_t ind = 0;
	uint8_t *buffer = mempools_get_packet_buffer();

	buffer[ind++] = is_64 ? COMM_LOG_DATA_F64 : COMM_LOG_DATA_F32;
	buffer_append_int16(buffer, field_start, &ind);

	int append_cnt = 0;
	int append_max = is_64 ? 50 : 100;

	while (arg_now < argn)
	{
		if (lbm_is_number(args[arg_now]))
		{
			if (is_64)
			{
				buffer_append_float64_auto(buffer, lbm_dec_as_double(args[arg_now]), &ind);
			}
			else
			{
				buffer_append_float32_auto(buffer, lbm_dec_as_float(args[arg_now]), &ind);
			}
			append_cnt++;
			if (append_cnt >= append_max)
			{
				mempools_free_packet_buffer(buffer);
				return ENC_SYM_EERROR;
			}
		}
		else if (lbm_is_cons(args[arg_now]))
		{
			lbm_value curr = args[arg_now];
			while (lbm_is_cons(curr))
			{
				lbm_value val = lbm_car(curr);
				if (lbm_is_number(val))
				{
					if (is_64)
					{
						buffer_append_float64_auto(buffer, lbm_dec_as_double(val), &ind);
					}
					else
					{
						buffer_append_float32_auto(buffer, lbm_dec_as_float(val), &ind);
					}
					append_cnt++;
					if (append_cnt >= append_max)
					{
						mempools_free_packet_buffer(buffer);
						return ENC_SYM_EERROR;
					}
				}
				else
				{
					mempools_free_packet_buffer(buffer);
					return ENC_SYM_EERROR;
				}

				curr = lbm_cdr(curr);
			}
		}
		else
		{
			mempools_free_packet_buffer(buffer);
			return ENC_SYM_EERROR;
		}
		arg_now++;
	}

	if (can_id >= 0 && can_id < 255)
	{
		comm_can_send_buffer(can_id, buffer, ind, 0);
	}
	else
	{
		commands_send_packet(buffer, ind);
	}

	mempools_free_packet_buffer(buffer);

	return ENC_SYM_TRUE;
}

static lbm_value ext_log_send_f32(lbm_value *args, lbm_uint argn)
{
	return log_send_fxx(false, args, argn);
}

static lbm_value ext_log_send_f64(lbm_value *args, lbm_uint argn)
{
	return log_send_fxx(true, args, argn);
}

static lbm_value ext_gnss_lat_lon(lbm_value *args, lbm_uint argn)
{
	(void)args;
	(void)argn;

	volatile gnss_data *g = mc_interface_gnss();

	lbm_value lat_lon = ENC_SYM_NIL;
	lat_lon = lbm_cons(lbm_enc_double(g->lon), lat_lon);
	lat_lon = lbm_cons(lbm_enc_double(g->lat), lat_lon);

	return lat_lon;
}

static lbm_value ext_gnss_height(lbm_value *args, lbm_uint argn)
{
	(void)args;
	(void)argn;
	return lbm_enc_float(mc_interface_gnss()->height);
}

static lbm_value ext_gnss_speed(lbm_value *args, lbm_uint argn)
{
	(void)args;
	(void)argn;
	return lbm_enc_float(mc_interface_gnss()->speed);
}

static lbm_value ext_gnss_hdop(lbm_value *args, lbm_uint argn)
{
	(void)args;
	(void)argn;
	return lbm_enc_float(mc_interface_gnss()->hdop);
}

static lbm_value ext_gnss_date_time(lbm_value *args, lbm_uint argn)
{
	(void)args;
	(void)argn;

	volatile gnss_data *g = mc_interface_gnss();

	int ms = g->ms_today % 1000;
	int s = (g->ms_today / 1000) % 60;
	int m = ((g->ms_today / 1000) / 60) % 60;
	int h = ((g->ms_today / 1000) / (60 * 60)) % 24;

	lbm_value lat_lon = ENC_SYM_NIL;
	lat_lon = lbm_cons(lbm_enc_i(ms), lat_lon);
	lat_lon = lbm_cons(lbm_enc_i(s), lat_lon);
	lat_lon = lbm_cons(lbm_enc_i(m), lat_lon);
	lat_lon = lbm_cons(lbm_enc_i(h), lat_lon);
	lat_lon = lbm_cons(lbm_enc_i(g->dd), lat_lon);
	lat_lon = lbm_cons(lbm_enc_i(g->mo), lat_lon);
	lat_lon = lbm_cons(lbm_enc_i(g->yy), lat_lon);

	return lat_lon;
}

static lbm_value ext_gnss_age(lbm_value *args, lbm_uint argn)
{
	(void)args;
	(void)argn;
	return lbm_enc_float(UTILS_AGE_S(mc_interface_gnss()->last_update));
}

static lbm_value ext_empty(lbm_value *args, lbm_uint argn)
{
	(void)args;
	(void)argn;
	return ENC_SYM_TRUE;
}

// Declare native lib extension
lbm_value ext_load_native_lib(lbm_value *args, lbm_uint argn);
lbm_value ext_unload_native_lib(lbm_value *args, lbm_uint argn);

static thread_t *event_tp = NULL;
static THD_WORKING_AREA(event_thread_wa, 256);

// ICU
static volatile uint32_t icu_last_width = 0;
static volatile uint32_t icu_last_period = 0;
static volatile bool icu_width_done = false;
static volatile bool icu_period_done = false;

<<<<<<< HEAD
static THD_FUNCTION(event_thread, arg)
{
=======
// Remote Messages
#define RMSG_SLOT_NUM	5

typedef struct {
	lbm_cid cid;
	systime_t start_time;
	float timeout_secs;
} rmsg_state;

static mutex_t rmsg_mutex;
static volatile rmsg_state rmsg_slots[RMSG_SLOT_NUM];

static THD_FUNCTION(event_thread, arg) {
>>>>>>> a8a88bba
	(void)arg;
	event_tp = chThdGetSelfX();
	chRegSetThreadName("Event Helper");

	for (;;)
	{
		if (icu_width_done && event_icu_width_en)
		{
			icu_width_done = false;

			lbm_flat_value_t v;
			if (lbm_start_flatten(&v, 30))
			{
				f_cons(&v);
				f_sym(&v, sym_event_icu_width);
				f_cons(&v);
				f_i(&v, icu_last_width);
				f_i(&v, icu_last_period);
				lbm_finish_flatten(&v);
				lbm_event(&v);
			}
		}

		if (icu_period_done && event_icu_period_en)
		{
			icu_period_done = false;

			lbm_flat_value_t v;
			if (lbm_start_flatten(&v, 30))
			{
				f_cons(&v);
				f_sym(&v, sym_event_icu_period);
				f_cons(&v);
				f_i(&v, icu_last_width);
				f_i(&v, icu_last_period);
				lbm_finish_flatten(&v);
				lbm_event(&v);
			}
		}

		chMtxLock(&rmsg_mutex);
		for (int i = 0;i < RMSG_SLOT_NUM;i++) {
			volatile rmsg_state *s = &rmsg_slots[i];
			if (s->cid >= 0 && s->timeout_secs > 0.0 && UTILS_AGE_S(s->start_time) > s->timeout_secs) {
				lbm_unblock_ctx_unboxed(s->cid, ENC_SYM_TIMEOUT);
				s->cid = -1;
			}
		}
		chMtxUnlock(&rmsg_mutex);

		chThdSleepMilliseconds(1);
	}
}

static void icuwidthcb(ICUDriver *icup)
{
	icu_last_width = icuGetWidthX(icup);
	icu_last_period = icuGetPeriodX(icup);
	icu_width_done = true;
}

static void icuperiodcb(ICUDriver *icup)
{
	icu_last_width = icuGetWidthX(icup);
	icu_last_period = icuGetPeriodX(icup);
	icu_period_done = true;
}

static ICUConfig icucfg = {
	ICU_INPUT_ACTIVE_HIGH,
	1000000,
	icuwidthcb,
	icuperiodcb,
	NULL,
	HW_ICU_CHANNEL,
	0};

static lbm_value ext_icu_start(lbm_value *args, lbm_uint argn)
{
	LBM_CHECK_ARGN_NUMBER(2);
	servodec_stop();
	servo_simple_stop();

	if (HW_ICU_DEV.state == ICU_ACTIVE)
	{
		icuStopCapture(&HW_ICU_DEV);
		icuStop(&HW_ICU_DEV);
	}

	icucfg.frequency = lbm_dec_as_i32(args[0]);
	icucfg.mode = lbm_dec_as_i32(args[1]) ? ICU_INPUT_ACTIVE_HIGH : ICU_INPUT_ACTIVE_LOW;
	icuStart(&HW_ICU_DEV, &icucfg);
	palSetPadMode(HW_ICU_GPIO, HW_ICU_PIN, PAL_MODE_ALTERNATE(HW_ICU_GPIO_AF));
	icuStartCapture(&HW_ICU_DEV);
	icuEnableNotifications(&HW_ICU_DEV);
	return ENC_SYM_TRUE;
}

static lbm_value ext_icu_width(lbm_value *args, lbm_uint argn)
{
	(void)args;
	(void)argn;
	return lbm_enc_i(icu_last_width);
}

static lbm_value ext_icu_period(lbm_value *args, lbm_uint argn)
{
	(void)args;
	(void)argn;
	return lbm_enc_i(icu_last_period);
}

static lbm_value ext_crc16(lbm_value *args, lbm_uint argn)
{
	if ((argn != 1 && argn != 2) || !lbm_is_array_r(args[0]))
	{
		return ENC_SYM_TERROR;
	}

	lbm_array_header_t *array = (lbm_array_header_t *)lbm_car(args[0]);
	unsigned int len = array->size;
	if (argn == 2)
	{
		if (!lbm_is_number(args[1]))
		{
			return ENC_SYM_TERROR;
		}

		len = lbm_dec_as_u32(args[1]);
		if (len > array->size)
		{
			len = array->size;
		}
	}

	return lbm_enc_i(crc16((uint8_t *)array->data, len));
}

<<<<<<< HEAD
void lispif_load_vesc_extensions(void)
{
	lispif_stop_lib();

	if (event_tp == NULL)
	{
=======
// Remote Messages

// (canmsg-recv slot timeout)
static lbm_value ext_canmsg_recv(lbm_value *args, lbm_uint argn) {
	LBM_CHECK_ARGN_NUMBER(2);

	int slot = lbm_dec_as_i32(args[0]);
	float timeout = lbm_dec_as_float(args[1]);

	if (slot < 0 || slot >= RMSG_SLOT_NUM) {
		return ENC_SYM_TERROR;
	}

	chMtxLock(&rmsg_mutex);
	rmsg_slots[slot].cid = lbm_get_current_cid();
	rmsg_slots[slot].start_time = chVTGetSystemTimeX();
	rmsg_slots[slot].timeout_secs = timeout;
	chMtxUnlock(&rmsg_mutex);

	lbm_block_ctx_from_extension();

	return ENC_SYM_TRUE;
}

// (canmsg-send can-id slot msg)
static lbm_value ext_canmsg_send(lbm_value *args, lbm_uint argn) {
	if (argn != 3 ||
			!lbm_is_number(args[0]) ||
			!lbm_is_number(args[1]) ||
			!lbm_is_array_r(args[2])) {
		lbm_set_error_reason((char*)lbm_error_str_incorrect_arg);
		return ENC_SYM_TERROR;
	}

	int can_id = lbm_dec_as_i32(args[0]);
	int slot = lbm_dec_as_i32(args[1]);
	lbm_array_header_t *array = (lbm_array_header_t *)lbm_car(args[2]);

	if (can_id < 0 || can_id > 254) {
		return ENC_SYM_TERROR;
	}

	if (slot < 0 || slot >= RMSG_SLOT_NUM) {
		return ENC_SYM_TERROR;
	}

	if (array == NULL) {
		return ENC_SYM_TERROR;
	}

	if (array->size > 500) {
		return ENC_SYM_TERROR;
	}

	uint8_t *buf = mempools_get_packet_buffer();
	buf[0] = COMM_LISP_RMSG;
	buf[1] = slot;
	memcpy(buf + 2, array->data, array->size);
	comm_can_send_buffer(can_id, buf, array->size + 2, 2);
	mempools_free_packet_buffer(buf);

	return ENC_SYM_TRUE;
}

void lispif_load_vesc_extensions(void) {
	lispif_stop_lib();

	if (event_tp == NULL) {
		chMtxObjectInit(&rmsg_mutex);

		chMtxLock(&rmsg_mutex);
		for (int i = 0;i < RMSG_SLOT_NUM;i++) {
			rmsg_slots[i].cid = -1;
			rmsg_slots[i].timeout_secs = -1.0;
		}
		chMtxUnlock(&rmsg_mutex);

>>>>>>> a8a88bba
		chThdCreateStatic(event_thread_wa, sizeof(event_thread_wa), NORMALPRIO - 2, event_thread, NULL);
	}

#ifdef HW_ADC_EXT_GPIO
	palSetPadMode(HW_ADC_EXT_GPIO, HW_ADC_EXT_PIN, PAL_MODE_INPUT_ANALOG);
#endif
#ifdef HW_ADC_EXT2_GPIO
	palSetPadMode(HW_ADC_EXT2_GPIO, HW_ADC_EXT2_PIN, PAL_MODE_INPUT_ANALOG);
#endif

	lbm_add_symbol_const("hw-esc", &sym_hw_esc);
	lbm_add_symbol_const("event-can-sid", &sym_event_can_sid);
	lbm_add_symbol_const("event-can-eid", &sym_event_can_eid);
	lbm_add_symbol_const("event-data-rx", &sym_event_data_rx);
	lbm_add_symbol_const("event-shutdown", &sym_event_shutdown);
	lbm_add_symbol_const("event-icu-width", &sym_event_icu_width);
	lbm_add_symbol_const("event-icu-period", &sym_event_icu_period);

	lbm_add_symbol_const("a01", &sym_res);
	lbm_add_symbol_const("a02", &sym_loop);
	lbm_add_symbol_const("break", &sym_break);
	lbm_add_symbol_const("a03", &sym_brk);
	lbm_add_symbol_const("a04", &sym_rst);
	lbm_add_symbol_const("return", &sym_return);

	memset(&syms_vesc, 0, sizeof(syms_vesc));

	// Various commands
	lbm_add_extension("print", ext_print);
	lbm_add_extension("timeout-reset", ext_reset_timeout);
	lbm_add_extension("get-ppm", ext_get_ppm);
	lbm_add_extension("get-ppm-age", ext_get_ppm_age);
	lbm_add_extension("set-servo", ext_set_servo);
	lbm_add_extension("get-vin", ext_get_vin);
	lbm_add_extension("select-motor", ext_select_motor);
	lbm_add_extension("get-selected-motor", ext_get_selected_motor);
	lbm_add_extension("get-bms-val", ext_get_bms_val);
	lbm_add_extension("set-bms-val", ext_set_bms_val);
	lbm_add_extension("send-bms-can", ext_send_bms_can);
	lbm_add_extension("get-adc", ext_get_adc);
	lbm_add_extension("override-temp-motor", ext_override_temp_motor);
	lbm_add_extension("get-adc-decoded", ext_get_adc_decoded);
	lbm_add_extension("systime", ext_systime);
	lbm_add_extension("secs-since", ext_secs_since);
	lbm_add_extension("set-aux", ext_set_aux);
	lbm_add_extension("event-enable", ext_enable_event);
	lbm_add_extension("get-imu-rpy", ext_get_imu_rpy);
	lbm_add_extension("get-imu-quat", ext_get_imu_quat);
	lbm_add_extension("get-imu-acc", ext_get_imu_acc);
	lbm_add_extension("get-imu-gyro", ext_get_imu_gyro);
	lbm_add_extension("get-imu-mag", ext_get_imu_mag);
	lbm_add_extension("get-imu-acc-derot", ext_get_imu_acc_derot);
	lbm_add_extension("get-imu-gyro-derot", ext_get_imu_gyro_derot);
	lbm_add_extension("send-data", ext_send_data);
	lbm_add_extension("recv-data", ext_recv_data);
	lbm_add_extension("get-remote-state", ext_get_remote_state);
	lbm_add_extension("eeprom-store-f", ext_eeprom_store_f);
	lbm_add_extension("eeprom-read-f", ext_eeprom_read_f);
	lbm_add_extension("eeprom-store-i", ext_eeprom_store_i);
	lbm_add_extension("eeprom-read-i", ext_eeprom_read_i);
	lbm_add_extension("sysinfo", ext_sysinfo);
	lbm_add_extension("stats", ext_stats);
	lbm_add_extension("stats-reset", ext_stats_reset);
	lbm_add_extension("import", ext_empty);
	lbm_add_extension("icu-start", ext_icu_start);
	lbm_add_extension("icu-width", ext_icu_width);
	lbm_add_extension("icu-period", ext_icu_period);
	lbm_add_extension("crc16", ext_crc16);

	// APP commands
	lbm_add_extension("app-adc-detach", ext_app_adc_detach);
	lbm_add_extension("app-adc-override", ext_app_adc_override);
	lbm_add_extension("app-ppm-detach", ext_app_ppm_detach);
	lbm_add_extension("app-ppm-override", ext_app_ppm_override);
	lbm_add_extension("set-remote-state", ext_set_remote_state);
	lbm_add_extension("app-disable-output", ext_app_disable_output);
	lbm_add_extension("app-is-output-disabled", ext_app_is_output_disabled);
	lbm_add_extension("app-pas-get-rpm", ext_app_pas_get_rpm);
	lbm_add_extension("app-pas-get-torque", ext_app_pas_get_torque);
	lbm_add_extension("app-pas-get-kp", ext_app_pas_get_kp);
	lbm_add_extension("app-pas-get-ki", ext_app_pas_get_ki);
	lbm_add_extension("app-pas-get-kd", ext_app_pas_get_kd);
	lbm_add_extension("app-pas-set-assist-max-speed", ext_app_pas_set_assist_max_speed);
	lbm_add_extension("app-pas-set-assist-max-power", ext_app_pas_set_assist_max_power);

	// Motor set commands
	lbm_add_extension("set-current", ext_set_current);
	lbm_add_extension("set-current-rel", ext_set_current_rel);
	lbm_add_extension("set-duty", ext_set_duty);
	lbm_add_extension("set-brake", ext_set_brake);
	lbm_add_extension("set-brake-rel", ext_set_brake_rel);
	lbm_add_extension("set-handbrake", ext_set_handbrake);
	lbm_add_extension("set-handbrake-rel", ext_set_handbrake_rel);
	lbm_add_extension("set-rpm", ext_set_rpm);
	lbm_add_extension("set-pos", ext_set_pos);
	lbm_add_extension("foc-openloop", ext_foc_openloop);
	lbm_add_extension("foc-beep", ext_foc_beep);

	// Motor get commands
	lbm_add_extension("get-current", ext_get_current);
	lbm_add_extension("get-current-dir", ext_get_current_dir);
	lbm_add_extension("get-current-in", ext_get_current_in);
	lbm_add_extension("get-id", ext_get_id);
	lbm_add_extension("get-iq", ext_get_iq);
	lbm_add_extension("get-vd", ext_get_vd);
	lbm_add_extension("get-vq", ext_get_vq);
	lbm_add_extension("get-est-lambda", ext_foc_est_lambda);
	lbm_add_extension("get-est-res", ext_foc_est_res);
	lbm_add_extension("get-est-ind", ext_foc_est_ind);
	lbm_add_extension("get-duty", ext_get_duty);
	lbm_add_extension("get-rpm", ext_get_rpm);
	lbm_add_extension("get-pos", ext_get_pos);
	lbm_add_extension("get-temp-fet", ext_get_temp_fet);
	lbm_add_extension("get-temp-mot", ext_get_temp_mot);
	lbm_add_extension("get-speed", ext_get_speed);
	lbm_add_extension("get-dist", ext_get_dist);
	lbm_add_extension("get-dist-abs", ext_get_dist_abs);
	lbm_add_extension("get-batt", ext_get_batt);
	lbm_add_extension("get-fault", ext_get_fault);
	lbm_add_extension("get-ah", ext_get_ah);
	lbm_add_extension("get-wh", ext_get_wh);
	lbm_add_extension("get-ah-chg", ext_get_ah_chg);
	lbm_add_extension("get-wh-chg", ext_get_wh_chg);

	// Positions
	lbm_add_extension("get-encoder", ext_get_encoder);
	lbm_add_extension("set-encoder", ext_set_encoder);
	lbm_add_extension("get-encoder-error-rate", ext_get_encoder_error_rate);
	lbm_add_extension("pos-pid-now", ext_pos_pid_now);
	lbm_add_extension("pos-pid-set", ext_pos_pid_set);
	lbm_add_extension("pos-pid-error", ext_pos_pid_error);
	lbm_add_extension("phase-motor", ext_phase_motor);
	lbm_add_extension("phase-encoder", ext_phase_encoder);
	lbm_add_extension("phase-hall", ext_phase_hall);
	lbm_add_extension("phase-observer", ext_phase_observer);
	lbm_add_extension("observer-error", ext_observer_error);

	// Setup values
	lbm_add_extension("setup-ah", ext_setup_ah);
	lbm_add_extension("setup-ah-chg", ext_setup_ah_chg);
	lbm_add_extension("setup-wh", ext_setup_wh);
	lbm_add_extension("setup-wh-chg", ext_setup_wh_chg);
	lbm_add_extension("setup-current", ext_setup_current);
	lbm_add_extension("setup-current-in", ext_setup_current_in);
	lbm_add_extension("setup-num-vescs", ext_setup_num_vescs);

	// CAN-comands
	lbm_add_extension("canset-current", ext_can_current);
	lbm_add_extension("canset-current-rel", ext_can_current_rel);
	lbm_add_extension("canset-duty", ext_can_duty);
	lbm_add_extension("canset-brake", ext_can_brake);
	lbm_add_extension("canset-brake-rel", ext_can_brake_rel);
	lbm_add_extension("canset-rpm", ext_can_rpm);
	lbm_add_extension("canset-pos", ext_can_pos);

	lbm_add_extension("canget-current", ext_can_get_current);
	lbm_add_extension("canget-current-dir", ext_can_get_current_dir);
	lbm_add_extension("canget-current-in", ext_can_get_current_in);
	lbm_add_extension("canget-duty", ext_can_get_duty);
	lbm_add_extension("canget-rpm", ext_can_get_rpm);
	lbm_add_extension("canget-temp-fet", ext_can_get_temp_fet);
	lbm_add_extension("canget-temp-motor", ext_can_get_temp_motor);
	lbm_add_extension("canget-speed", ext_can_get_speed);
	lbm_add_extension("canget-dist", ext_can_get_dist);
	lbm_add_extension("canget-ppm", ext_can_get_ppm);
	lbm_add_extension("canget-adc", ext_can_get_adc);
	lbm_add_extension("canget-vin", ext_can_get_vin);

	lbm_add_extension("can-list-devs", ext_can_list_devs);
	lbm_add_extension("can-scan", ext_can_scan);
	lbm_add_extension("can-send-sid", ext_can_send_sid);
	lbm_add_extension("can-send-eid", ext_can_send_eid);
	lbm_add_extension("can-recv-sid", ext_can_recv_sid);
	lbm_add_extension("can-recv-eid", ext_can_recv_eid);
	lbm_add_extension("can-cmd", ext_can_cmd);
	lbm_add_extension("can-local-id", ext_can_local_id);

	// Math
	lbm_add_extension("throttle-curve", ext_throttle_curve);

	// Bit operations
	lbm_add_extension("bits-enc-int", ext_bits_enc_int);
	lbm_add_extension("bits-dec-int", ext_bits_dec_int);

	// Raw readings
	lbm_add_extension("raw-adc-current", ext_raw_adc_current);
	lbm_add_extension("raw-adc-voltage", ext_raw_adc_voltage);
	lbm_add_extension("raw-mod-alpha", ext_raw_mod_alpha);
	lbm_add_extension("raw-mod-beta", ext_raw_mod_beta);
	lbm_add_extension("raw-mod-alpha-measured", ext_raw_mod_alpha_measured);
	lbm_add_extension("raw-mod-beta-measured", ext_raw_mod_beta_measured);
	lbm_add_extension("raw-hall", ext_raw_hall);

	// UART
	uart_started = false;
	lbm_add_extension("uart-start", ext_uart_start);
	lbm_add_extension("uart-write", ext_uart_write);
	lbm_add_extension("uart-read", ext_uart_read);

	// I2C
	i2c_started = false;
	lbm_add_extension("i2c-start", ext_i2c_start);
	lbm_add_extension("i2c-tx-rx", ext_i2c_tx_rx);
	lbm_add_extension("i2c-restore", ext_i2c_restore);

	// GPIO
	lbm_add_extension("gpio-configure", ext_gpio_configure);
	lbm_add_extension("gpio-write", ext_gpio_write);
	lbm_add_extension("gpio-read", ext_gpio_read);

	// Configuration
	lbm_add_extension("conf-set", ext_conf_set);
	lbm_add_extension("conf-get", ext_conf_get);
	lbm_add_extension("conf-store", ext_conf_store);
	lbm_add_extension("conf-detect-foc", ext_conf_detect_foc);
	lbm_add_extension("conf-set-pid-offset", ext_conf_set_pid_offset);
	lbm_add_extension("conf-measure-res", ext_conf_measure_res);
	lbm_add_extension("conf-measure-ind", ext_conf_measure_ind);
	lbm_add_extension("conf-restore-mc", ext_conf_restore_mc);
	lbm_add_extension("conf-restore-app", ext_conf_restore_app);
	lbm_add_extension("conf-dc-cal", ext_conf_dc_cal);

	// Macro expanders
	lbm_add_extension("me-defun", ext_me_defun);
	lbm_add_extension("me-defunret", ext_me_defunret);
	lbm_add_extension("me-loopfor", ext_me_loopfor);
	lbm_add_extension("me-loopwhile", ext_me_loopwhile);
	lbm_add_extension("me-looprange", ext_me_looprange);
	lbm_add_extension("me-loopforeach", ext_me_loopforeach);

	// Native libraries
	lbm_add_extension("load-native-lib", ext_load_native_lib);
	lbm_add_extension("unload-native-lib", ext_unload_native_lib);

	// UAVCAN
	lbm_add_extension("uavcan-last-rawcmd", ext_uavcan_last_rawcmd);
	lbm_add_extension("uavcan-last-rpmcmd", ext_uavcan_last_rpmcmd);

	// Lbm settings
	lbm_add_extension("lbm-set-quota", ext_lbm_set_quota);

	// Plot
	lbm_add_extension("plot-init", ext_plot_init);
	lbm_add_extension("plot-add-graph", ext_plot_add_graph);
	lbm_add_extension("plot-set-graph", ext_plot_set_graph);
	lbm_add_extension("plot-send-points", ext_plot_send_points);

	// IO-boards
	lbm_add_extension("ioboard-get-adc", ext_ioboard_get_adc);
	lbm_add_extension("ioboard-get-digital", ext_ioboard_get_digital);
	lbm_add_extension("ioboard-set-digital", ext_ioboard_set_digital);
	lbm_add_extension("ioboard-set-pwm", ext_ioboard_set_pwm);

	// Logging
	lbm_add_extension("log-start", ext_log_start);
	lbm_add_extension("log-stop", ext_log_stop);
	lbm_add_extension("log-config-field", ext_log_config_field);
	lbm_add_extension("log-send-f32", ext_log_send_f32);
	lbm_add_extension("log-send-f64", ext_log_send_f64);

	// GNSS
	lbm_add_extension("gnss-lat-lon", ext_gnss_lat_lon);
	lbm_add_extension("gnss-height", ext_gnss_height);
	lbm_add_extension("gnss-speed", ext_gnss_speed);
	lbm_add_extension("gnss-hdop", ext_gnss_hdop);
	lbm_add_extension("gnss-date-time", ext_gnss_date_time);
	lbm_add_extension("gnss-age", ext_gnss_age);

	// CAN-Messages
	lbm_add_extension("canmsg-recv", ext_canmsg_recv);
	lbm_add_extension("canmsg-send", ext_canmsg_send);

	// Extra extensions
	lbm_array_extensions_init();
	lbm_math_extensions_init();
	lbm_string_extensions_init();
}

<<<<<<< HEAD
void lispif_process_can(uint32_t can_id, uint8_t *data8, int len, bool is_ext)
{
	if (!event_can_sid_en && !is_ext)
	{
		return;
	}

	if (!event_can_eid_en && is_ext)
	{
		return;
=======
void lispif_process_can(uint32_t can_id, uint8_t *data8, int len, bool is_ext) {
	if (is_ext) {
		if (can_recv_eid_cid < 0 && !event_can_eid_en)  {
			return;
		}
	} else {
		if (can_recv_sid_cid < 0 && !event_can_sid_en)  {
			return;
		}
>>>>>>> a8a88bba
	}

	lbm_flat_value_t v;
	if (lbm_start_flatten(&v, 50 + len))
	{
		f_cons(&v);

		if ((can_recv_sid_cid < 0 && !is_ext) || (can_recv_eid_cid < 0 && is_ext)) {
			f_sym(&v, is_ext ? sym_event_can_eid : sym_event_can_sid);
			f_cons(&v);
			f_i32(&v, can_id);
			f_lbm_array(&v, len, data8);
		} else {
			f_i32(&v, can_id);
			f_cons(&v);
			f_lbm_array(&v, len, data8);
			f_sym(&v, ENC_SYM_NIL);
		}

		lbm_finish_flatten(&v);
<<<<<<< HEAD
		if (!lbm_event(&v))
		{
			lbm_free(v.buf);
		}
	}
}

void lispif_process_custom_app_data(unsigned char *data, unsigned int len)
{
	if (!event_data_rx_en)
	{
=======

		if (can_recv_sid_cid >= 0 && !is_ext) {
			if (!lbm_unblock_ctx(can_recv_sid_cid, &v)) {
				lbm_free(v.buf);
			}
			can_recv_sid_cid = -1;
		} else if (can_recv_eid_cid >= 0 && is_ext) {
			if (!lbm_unblock_ctx(can_recv_eid_cid, &v)) {
				lbm_free(v.buf);
			}
			can_recv_eid_cid = -1;
		} else {
			if (!lbm_event(&v)) {
				lbm_free(v.buf);
			}
		}
	}
}

void lispif_process_custom_app_data(unsigned char *data, unsigned int len) {
	if (!event_data_rx_en && recv_data_cid < 0) {
>>>>>>> a8a88bba
		return;
	}

	lbm_flat_value_t v;
<<<<<<< HEAD
	if (lbm_start_flatten(&v, 30 + len))
	{
		f_cons(&v);
		f_sym(&v, sym_event_data_rx);
		f_lbm_array(&v, len, data);
		lbm_finish_flatten(&v);
		if (!lbm_event(&v))
		{
			lbm_free(v.buf);
=======
	if (lbm_start_flatten(&v, 30 + len)) {
		if (recv_data_cid < 0) {
			f_cons(&v);
			f_sym(&v, sym_event_data_rx);
		}
		f_lbm_array(&v, len, data);
		lbm_finish_flatten(&v);

		if (recv_data_cid >= 0) {
			if (!lbm_unblock_ctx(recv_data_cid, &v)) {
				lbm_free(v.buf);
			}
			recv_data_cid = -1;
		} else {
			if (!lbm_event(&v)) {
				lbm_free(v.buf);
			}
>>>>>>> a8a88bba
		}
	}
}

void lispif_process_shutdown(void)
{
	if (!event_shutdown_en)
	{
		return;
	}

	lbm_flat_value_t v;
	if (lbm_start_flatten(&v, 10))
	{
		f_sym(&v, sym_event_shutdown);
		lbm_finish_flatten(&v);
		lbm_event(&v);
	}
}

void lispif_process_rmsg(int slot, unsigned char *data, unsigned int len) {
	if (event_tp == NULL) {
		return;
	}

	chMtxLock(&rmsg_mutex);

	if (slot < 0 || slot >= RMSG_SLOT_NUM || rmsg_slots[slot].cid < 0) {
		chMtxUnlock(&rmsg_mutex);
		return;
	}

	lbm_flat_value_t v;
	if (lbm_start_flatten(&v, 10 + len)) {
		f_lbm_array(&v, len, data);
		lbm_finish_flatten(&v);

		if (!lbm_unblock_ctx(rmsg_slots[slot].cid, &v)) {
			lbm_free(v.buf);
		}

		rmsg_slots[slot].cid = -1;
	}

	chMtxUnlock(&rmsg_mutex);
}

void lispif_disable_all_events(void) {
	if (event_tp != NULL) {
		chMtxLock(&rmsg_mutex);
		for (int i = 0;i < RMSG_SLOT_NUM;i++) {
			rmsg_slots[i].cid = -1;
		}
		chMtxUnlock(&rmsg_mutex);
	}

	lispif_stop_lib();
	event_can_sid_en = false;
	event_can_eid_en = false;
	can_recv_sid_cid = -1;
	can_recv_eid_cid = -1;
	recv_data_cid = -1;
	event_data_rx_en = false;
	event_shutdown_en = false;
	event_icu_width_en = false;
	event_icu_period_en = false;
	// Give thread a chance to stop
	chThdSleepMilliseconds(5);
}

// Note: This function is only safe to use from LBM extensions or while the evaluator is paused
bool lispif_symbol_to_io(lbm_uint sym, stm32_gpio_t **port, uint32_t *pin)
{
	if (compare_symbol(sym, &syms_vesc.pin_rx))
	{
#ifdef HW_UART_RX_PORT
		*port = HW_UART_RX_PORT;
		*pin = HW_UART_RX_PIN;
		return true;
#endif
	}
	else if (compare_symbol(sym, &syms_vesc.pin_tx))
	{
#ifdef HW_UART_TX_PORT
		*port = HW_UART_TX_PORT;
		*pin = HW_UART_TX_PIN;
		return true;
#endif
	}
	else if (compare_symbol(sym, &syms_vesc.pin_swdio))
	{
		*port = GPIOA;
		*pin = 13;
		return true;
	}
	else if (compare_symbol(sym, &syms_vesc.pin_swclk))
	{
		*port = GPIOA;
		*pin = 14;
		return true;
	}
	else if (compare_symbol(sym, &syms_vesc.pin_hall1))
	{
		*port = HW_HALL_ENC_GPIO1;
		*pin = HW_HALL_ENC_PIN1;
		return true;
	}
	else if (compare_symbol(sym, &syms_vesc.pin_hall2))
	{
		*port = HW_HALL_ENC_GPIO2;
		*pin = HW_HALL_ENC_PIN2;
		return true;
	}
	else if (compare_symbol(sym, &syms_vesc.pin_hall3))
	{
		*port = HW_HALL_ENC_GPIO3;
		*pin = HW_HALL_ENC_PIN3;
		return true;
	}
	else if (compare_symbol(sym, &syms_vesc.pin_adc1))
	{
#ifdef HW_ADC_EXT_GPIO
		*port = HW_ADC_EXT_GPIO;
		*pin = HW_ADC_EXT_PIN;
		return true;
#endif
	}
	else if (compare_symbol(sym, &syms_vesc.pin_adc2))
	{
#ifdef HW_ADC_EXT2_GPIO
		*port = HW_ADC_EXT2_GPIO;
		*pin = HW_ADC_EXT2_PIN;
		return true;
#endif
	}
	else if (compare_symbol(sym, &syms_vesc.pin_ppm))
	{
#ifdef HW_ICU_GPIO
		*port = HW_ICU_GPIO;
		*pin = HW_ICU_PIN;
		return true;
#endif
	}

	return false;
}<|MERGE_RESOLUTION|>--- conflicted
+++ resolved
@@ -172,7 +172,6 @@
 	lbm_uint pas_torque_linear_factor;
 	lbm_uint pas_pedal_linear_factor;
 	lbm_uint pas_pedal_torque_ratio;
-	
 
 	// Sysinfo
 	lbm_uint hw_name;
@@ -936,19 +935,13 @@
 	if (compare_symbol(name, &syms_vesc.v_tot))
 	{
 		res = get_or_set_float(set, &val->v_tot, &set_arg);
-<<<<<<< HEAD
 	}
 	else if (compare_symbol(name, &syms_vesc.v_charge))
 	{
-		res = get_or_set_float(set, &val->v_charge, &res);
+		res = get_or_set_float(set, &val->v_charge, &set_arg);
 	}
 	else if (compare_symbol(name, &syms_vesc.i_in))
 	{
-=======
-	} else if (compare_symbol(name, &syms_vesc.v_charge)) {
-		res = get_or_set_float(set, &val->v_charge, &set_arg);
-	} else if (compare_symbol(name, &syms_vesc.i_in)) {
->>>>>>> a8a88bba
 		res = get_or_set_float(set, &val->i_in, &set_arg);
 	}
 	else if (compare_symbol(name, &syms_vesc.i_in_ic))
@@ -1374,12 +1367,6 @@
 	return ENC_SYM_TRUE;
 }
 
-<<<<<<< HEAD
-static lbm_value ext_get_remote_state(lbm_value *args, lbm_uint argn)
-{
-	(void)args;
-	(void)argn;
-=======
 static volatile lbm_cid recv_data_cid = -1;
 
 static lbm_value ext_recv_data(lbm_value *args, lbm_uint argn) {
@@ -1403,9 +1390,10 @@
 	return ENC_SYM_TRUE;
 }
 
-static lbm_value ext_get_remote_state(lbm_value *args, lbm_uint argn) {
-	(void)args; (void)argn;
->>>>>>> a8a88bba
+static lbm_value ext_get_remote_state(lbm_value *args, lbm_uint argn)
+{
+	(void)args;
+	(void)argn;
 
 	float gyro[3];
 	imu_get_gyro_derotated(gyro);
@@ -1719,8 +1707,10 @@
 	return ENC_SYM_TRUE;
 }
 
-static lbm_value ext_can_local_id(lbm_value *args, lbm_uint argn) {
-	(void)args; (void)argn;
+static lbm_value ext_can_local_id(lbm_value *args, lbm_uint argn)
+{
+	(void)args;
+	(void)argn;
 	return lbm_enc_i(app_get_configuration()->controller_id);
 }
 
@@ -2408,20 +2398,17 @@
 	return lbm_enc_float(mcpwm_foc_get_phase_encoder());
 }
 
-<<<<<<< HEAD
+static lbm_value ext_phase_hall(lbm_value *args, lbm_uint argn)
+{
+	(void)args;
+	(void)argn;
+	return lbm_enc_float(mcpwm_foc_get_phase_hall());
+}
+
 static lbm_value ext_phase_observer(lbm_value *args, lbm_uint argn)
 {
 	(void)args;
 	(void)argn;
-=======
-static lbm_value ext_phase_hall(lbm_value *args, lbm_uint argn) {
-	(void)args; (void)argn;
-	return lbm_enc_float(mcpwm_foc_get_phase_hall());
-}
-
-static lbm_value ext_phase_observer(lbm_value *args, lbm_uint argn) {
-	(void)args; (void)argn;
->>>>>>> a8a88bba
 	return lbm_enc_float(mcpwm_foc_get_phase_observer());
 }
 
@@ -2849,42 +2836,54 @@
 static volatile lbm_cid can_recv_sid_cid = -1;
 static volatile lbm_cid can_recv_eid_cid = -1;
 
-static lbm_value ext_can_recv_sid(lbm_value *args, lbm_uint argn) {
-	if (argn > 1 || (argn == 1 && !lbm_is_number(args[0]))) {
-		lbm_set_error_reason((char*)lbm_error_str_incorrect_arg);
+static lbm_value ext_can_recv_sid(lbm_value *args, lbm_uint argn)
+{
+	if (argn > 1 || (argn == 1 && !lbm_is_number(args[0])))
+	{
+		lbm_set_error_reason((char *)lbm_error_str_incorrect_arg);
 	}
 
 	float timeout = -1.0;
-	if (argn == 1) {
+	if (argn == 1)
+	{
 		timeout = lbm_dec_as_float(args[0]);
 	}
 
 	can_recv_sid_cid = lbm_get_current_cid();
 
-	if (timeout > 0.0) {
+	if (timeout > 0.0)
+	{
 		lbm_block_ctx_from_extension_timeout(timeout);
-	} else {
+	}
+	else
+	{
 		lbm_block_ctx_from_extension();
 	}
 
 	return ENC_SYM_TRUE;
 }
 
-static lbm_value ext_can_recv_eid(lbm_value *args, lbm_uint argn) {
-	if (argn > 1 || (argn == 1 && !lbm_is_number(args[0]))) {
-		lbm_set_error_reason((char*)lbm_error_str_incorrect_arg);
+static lbm_value ext_can_recv_eid(lbm_value *args, lbm_uint argn)
+{
+	if (argn > 1 || (argn == 1 && !lbm_is_number(args[0])))
+	{
+		lbm_set_error_reason((char *)lbm_error_str_incorrect_arg);
 	}
 
 	float timeout = -1.0;
-	if (argn == 1) {
+	if (argn == 1)
+	{
 		timeout = lbm_dec_as_float(args[0]);
 	}
 
 	can_recv_eid_cid = lbm_get_current_cid();
 
-	if (timeout > 0.0) {
+	if (timeout > 0.0)
+	{
 		lbm_block_ctx_from_extension_timeout(timeout);
-	} else {
+	}
+	else
+	{
 		lbm_block_ctx_from_extension();
 	}
 
@@ -4491,8 +4490,6 @@
 		res = lbm_enc_i(appconf->app_pas_conf.pas_pedal_torque_ratio);
 	}
 
-
-
 	if (defaultcfg)
 	{
 		mempools_free_mcconf(mcconf);
@@ -5531,14 +5528,11 @@
 static volatile bool icu_width_done = false;
 static volatile bool icu_period_done = false;
 
-<<<<<<< HEAD
-static THD_FUNCTION(event_thread, arg)
-{
-=======
 // Remote Messages
-#define RMSG_SLOT_NUM	5
-
-typedef struct {
+#define RMSG_SLOT_NUM 5
+
+typedef struct
+{
 	lbm_cid cid;
 	systime_t start_time;
 	float timeout_secs;
@@ -5547,8 +5541,8 @@
 static mutex_t rmsg_mutex;
 static volatile rmsg_state rmsg_slots[RMSG_SLOT_NUM];
 
-static THD_FUNCTION(event_thread, arg) {
->>>>>>> a8a88bba
+static THD_FUNCTION(event_thread, arg)
+{
 	(void)arg;
 	event_tp = chThdGetSelfX();
 	chRegSetThreadName("Event Helper");
@@ -5590,9 +5584,11 @@
 		}
 
 		chMtxLock(&rmsg_mutex);
-		for (int i = 0;i < RMSG_SLOT_NUM;i++) {
+		for (int i = 0; i < RMSG_SLOT_NUM; i++)
+		{
 			volatile rmsg_state *s = &rmsg_slots[i];
-			if (s->cid >= 0 && s->timeout_secs > 0.0 && UTILS_AGE_S(s->start_time) > s->timeout_secs) {
+			if (s->cid >= 0 && s->timeout_secs > 0.0 && UTILS_AGE_S(s->start_time) > s->timeout_secs)
+			{
 				lbm_unblock_ctx_unboxed(s->cid, ENC_SYM_TIMEOUT);
 				s->cid = -1;
 			}
@@ -5687,16 +5683,6 @@
 	return lbm_enc_i(crc16((uint8_t *)array->data, len));
 }
 
-<<<<<<< HEAD
-void lispif_load_vesc_extensions(void)
-{
-	lispif_stop_lib();
-
-	if (event_tp == NULL)
-	{
-=======
-// Remote Messages
-
 // (canmsg-recv slot timeout)
 static lbm_value ext_canmsg_recv(lbm_value *args, lbm_uint argn) {
 	LBM_CHECK_ARGN_NUMBER(2);
@@ -5759,20 +5745,22 @@
 	return ENC_SYM_TRUE;
 }
 
-void lispif_load_vesc_extensions(void) {
+void lispif_load_vesc_extensions(void)
+{
 	lispif_stop_lib();
 
-	if (event_tp == NULL) {
+	if (event_tp == NULL)
+	{
 		chMtxObjectInit(&rmsg_mutex);
 
 		chMtxLock(&rmsg_mutex);
-		for (int i = 0;i < RMSG_SLOT_NUM;i++) {
+		for (int i = 0; i < RMSG_SLOT_NUM; i++)
+		{
 			rmsg_slots[i].cid = -1;
 			rmsg_slots[i].timeout_secs = -1.0;
 		}
 		chMtxUnlock(&rmsg_mutex);
 
->>>>>>> a8a88bba
 		chThdCreateStatic(event_thread_wa, sizeof(event_thread_wa), NORMALPRIO - 2, event_thread, NULL);
 	}
 
@@ -6051,28 +6039,21 @@
 	lbm_string_extensions_init();
 }
 
-<<<<<<< HEAD
 void lispif_process_can(uint32_t can_id, uint8_t *data8, int len, bool is_ext)
 {
-	if (!event_can_sid_en && !is_ext)
-	{
-		return;
-	}
-
-	if (!event_can_eid_en && is_ext)
-	{
-		return;
-=======
-void lispif_process_can(uint32_t can_id, uint8_t *data8, int len, bool is_ext) {
-	if (is_ext) {
-		if (can_recv_eid_cid < 0 && !event_can_eid_en)  {
+	if (is_ext)
+	{
+		if (can_recv_eid_cid < 0 && !event_can_eid_en)
+		{
 			return;
 		}
-	} else {
-		if (can_recv_sid_cid < 0 && !event_can_sid_en)  {
+	}
+	else
+	{
+		if (can_recv_sid_cid < 0 && !event_can_sid_en)
+		{
 			return;
 		}
->>>>>>> a8a88bba
 	}
 
 	lbm_flat_value_t v;
@@ -6080,12 +6061,15 @@
 	{
 		f_cons(&v);
 
-		if ((can_recv_sid_cid < 0 && !is_ext) || (can_recv_eid_cid < 0 && is_ext)) {
+		if ((can_recv_sid_cid < 0 && !is_ext) || (can_recv_eid_cid < 0 && is_ext))
+		{
 			f_sym(&v, is_ext ? sym_event_can_eid : sym_event_can_sid);
 			f_cons(&v);
 			f_i32(&v, can_id);
 			f_lbm_array(&v, len, data8);
-		} else {
+		}
+		else
+		{
 			f_i32(&v, can_id);
 			f_cons(&v);
 			f_lbm_array(&v, len, data8);
@@ -6093,74 +6077,65 @@
 		}
 
 		lbm_finish_flatten(&v);
-<<<<<<< HEAD
-		if (!lbm_event(&v))
-		{
-			lbm_free(v.buf);
-		}
-	}
-}
-
-void lispif_process_custom_app_data(unsigned char *data, unsigned int len)
-{
-	if (!event_data_rx_en)
-	{
-=======
-
-		if (can_recv_sid_cid >= 0 && !is_ext) {
-			if (!lbm_unblock_ctx(can_recv_sid_cid, &v)) {
+
+		if (can_recv_sid_cid >= 0 && !is_ext)
+		{
+			if (!lbm_unblock_ctx(can_recv_sid_cid, &v))
+			{
 				lbm_free(v.buf);
 			}
 			can_recv_sid_cid = -1;
-		} else if (can_recv_eid_cid >= 0 && is_ext) {
-			if (!lbm_unblock_ctx(can_recv_eid_cid, &v)) {
+		}
+		else if (can_recv_eid_cid >= 0 && is_ext)
+		{
+			if (!lbm_unblock_ctx(can_recv_eid_cid, &v))
+			{
 				lbm_free(v.buf);
 			}
 			can_recv_eid_cid = -1;
-		} else {
-			if (!lbm_event(&v)) {
+		}
+		else
+		{
+			if (!lbm_event(&v))
+			{
 				lbm_free(v.buf);
 			}
 		}
 	}
 }
 
-void lispif_process_custom_app_data(unsigned char *data, unsigned int len) {
-	if (!event_data_rx_en && recv_data_cid < 0) {
->>>>>>> a8a88bba
+void lispif_process_custom_app_data(unsigned char *data, unsigned int len)
+{
+	if (!event_data_rx_en && recv_data_cid < 0)
+	{
 		return;
 	}
 
 	lbm_flat_value_t v;
-<<<<<<< HEAD
 	if (lbm_start_flatten(&v, 30 + len))
 	{
-		f_cons(&v);
-		f_sym(&v, sym_event_data_rx);
+		if (recv_data_cid < 0)
+		{
+			f_cons(&v);
+			f_sym(&v, sym_event_data_rx);
+		}
 		f_lbm_array(&v, len, data);
 		lbm_finish_flatten(&v);
-		if (!lbm_event(&v))
-		{
-			lbm_free(v.buf);
-=======
-	if (lbm_start_flatten(&v, 30 + len)) {
-		if (recv_data_cid < 0) {
-			f_cons(&v);
-			f_sym(&v, sym_event_data_rx);
-		}
-		f_lbm_array(&v, len, data);
-		lbm_finish_flatten(&v);
-
-		if (recv_data_cid >= 0) {
-			if (!lbm_unblock_ctx(recv_data_cid, &v)) {
+
+		if (recv_data_cid >= 0)
+		{
+			if (!lbm_unblock_ctx(recv_data_cid, &v))
+			{
 				lbm_free(v.buf);
 			}
 			recv_data_cid = -1;
-		} else {
-			if (!lbm_event(&v)) {
+		}
+		else
+		{
+			if (!lbm_event(&v))
+			{
 				lbm_free(v.buf);
 			}
->>>>>>> a8a88bba
 		}
 	}
 }
@@ -6181,24 +6156,29 @@
 	}
 }
 
-void lispif_process_rmsg(int slot, unsigned char *data, unsigned int len) {
-	if (event_tp == NULL) {
+void lispif_process_rmsg(int slot, unsigned char *data, unsigned int len)
+{
+	if (event_tp == NULL)
+	{
 		return;
 	}
 
 	chMtxLock(&rmsg_mutex);
 
-	if (slot < 0 || slot >= RMSG_SLOT_NUM || rmsg_slots[slot].cid < 0) {
+	if (slot < 0 || slot >= RMSG_SLOT_NUM || rmsg_slots[slot].cid < 0)
+	{
 		chMtxUnlock(&rmsg_mutex);
 		return;
 	}
 
 	lbm_flat_value_t v;
-	if (lbm_start_flatten(&v, 10 + len)) {
+	if (lbm_start_flatten(&v, 10 + len))
+	{
 		f_lbm_array(&v, len, data);
 		lbm_finish_flatten(&v);
 
-		if (!lbm_unblock_ctx(rmsg_slots[slot].cid, &v)) {
+		if (!lbm_unblock_ctx(rmsg_slots[slot].cid, &v))
+		{
 			lbm_free(v.buf);
 		}
 
@@ -6208,10 +6188,13 @@
 	chMtxUnlock(&rmsg_mutex);
 }
 
-void lispif_disable_all_events(void) {
-	if (event_tp != NULL) {
+void lispif_disable_all_events(void)
+{
+	if (event_tp != NULL)
+	{
 		chMtxLock(&rmsg_mutex);
-		for (int i = 0;i < RMSG_SLOT_NUM;i++) {
+		for (int i = 0; i < RMSG_SLOT_NUM; i++)
+		{
 			rmsg_slots[i].cid = -1;
 		}
 		chMtxUnlock(&rmsg_mutex);
